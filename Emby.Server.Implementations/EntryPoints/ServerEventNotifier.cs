using System;
using System.Collections.Generic;
using System.Globalization;
using System.Threading;
using System.Threading.Tasks;
using Jellyfin.Data.Entities;
using MediaBrowser.Common.Plugins;
using MediaBrowser.Common.Updates;
using MediaBrowser.Controller;
using MediaBrowser.Controller.Library;
using MediaBrowser.Controller.Plugins;
using MediaBrowser.Controller.Session;
using MediaBrowser.Model.Events;
using MediaBrowser.Model.Tasks;
using MediaBrowser.Model.Updates;

namespace Emby.Server.Implementations.EntryPoints
{
    /// <summary>
    /// Class WebSocketEvents.
    /// </summary>
    public class ServerEventNotifier : IServerEntryPoint
    {
        /// <summary>
        /// The user manager.
        /// </summary>
        private readonly IUserManager _userManager;

        /// <summary>
        /// The installation manager.
        /// </summary>
        private readonly IInstallationManager _installationManager;

        /// <summary>
        /// The kernel.
        /// </summary>
        private readonly IServerApplicationHost _appHost;

        /// <summary>
        /// The task manager.
        /// </summary>
        private readonly ITaskManager _taskManager;

        private readonly ISessionManager _sessionManager;

        /// <summary>
        /// Initializes a new instance of the <see cref="ServerEventNotifier"/> class.
        /// </summary>
        /// <param name="appHost">The application host.</param>
        /// <param name="userManager">The user manager.</param>
        /// <param name="installationManager">The installation manager.</param>
        /// <param name="taskManager">The task manager.</param>
        /// <param name="sessionManager">The session manager.</param>
        public ServerEventNotifier(
            IServerApplicationHost appHost,
            IUserManager userManager,
            IInstallationManager installationManager,
            ITaskManager taskManager,
            ISessionManager sessionManager)
        {
            _userManager = userManager;
            _installationManager = installationManager;
            _appHost = appHost;
            _taskManager = taskManager;
            _sessionManager = sessionManager;
        }

        /// <inheritdoc />
        public Task RunAsync()
        {
            _userManager.OnUserDeleted += OnUserDeleted;
            _userManager.OnUserUpdated += OnUserUpdated;

            _appHost.HasPendingRestartChanged += OnHasPendingRestartChanged;

            _installationManager.PluginUninstalled += OnPluginUninstalled;
            _installationManager.PackageInstalling += OnPackageInstalling;
            _installationManager.PackageInstallationCancelled += OnPackageInstallationCancelled;
            _installationManager.PackageInstallationCompleted += OnPackageInstallationCompleted;
            _installationManager.PackageInstallationFailed += OnPackageInstallationFailed;

            _taskManager.TaskCompleted += OnTaskCompleted;

            return Task.CompletedTask;
        }

        private async void OnPackageInstalling(object sender, InstallationInfo e)
        {
            await SendMessageToAdminSessions("PackageInstalling", e).ConfigureAwait(false);
        }

        private async void OnPackageInstallationCancelled(object sender, InstallationInfo e)
        {
            await SendMessageToAdminSessions("PackageInstallationCancelled", e).ConfigureAwait(false);
        }

        private async void OnPackageInstallationCompleted(object sender, InstallationInfo e)
        {
            await SendMessageToAdminSessions("PackageInstallationCompleted", e).ConfigureAwait(false);
        }

        private async void OnPackageInstallationFailed(object sender, InstallationFailedEventArgs e)
        {
            await SendMessageToAdminSessions("PackageInstallationFailed", e.InstallationInfo).ConfigureAwait(false);
        }

        private async void OnTaskCompleted(object sender, TaskCompletionEventArgs e)
        {
            await SendMessageToAdminSessions("ScheduledTaskEnded", e.Result).ConfigureAwait(false);
        }

        /// <summary>
        /// Installations the manager_ plugin uninstalled.
        /// </summary>
        /// <param name="sender">The sender.</param>
        /// <param name="e">The e.</param>
        private async void OnPluginUninstalled(object sender, IPlugin e)
        {
            await SendMessageToAdminSessions("PluginUninstalled", e).ConfigureAwait(false);
        }

        /// <summary>
        /// Handles the HasPendingRestartChanged event of the kernel control.
        /// </summary>
        /// <param name="sender">The source of the event.</param>
        /// <param name="e">The <see cref="EventArgs" /> instance containing the event data.</param>
        private async void OnHasPendingRestartChanged(object sender, EventArgs e)
        {
            await _sessionManager.SendRestartRequiredNotification(CancellationToken.None).ConfigureAwait(false);
        }

        /// <summary>
        /// Users the manager_ user updated.
        /// </summary>
        /// <param name="sender">The sender.</param>
        /// <param name="e">The e.</param>
        private async void OnUserUpdated(object sender, GenericEventArgs<User> e)
        {
            var dto = _userManager.GetUserDto(e.Argument);

            await SendMessageToUserSession(e.Argument, "UserUpdated", dto).ConfigureAwait(false);
        }

        /// <summary>
        /// Users the manager_ user deleted.
        /// </summary>
        /// <param name="sender">The sender.</param>
        /// <param name="e">The e.</param>
        private async void OnUserDeleted(object sender, GenericEventArgs<User> e)
        {
            await SendMessageToUserSession(e.Argument, "UserDeleted", e.Argument.Id.ToString("N", CultureInfo.InvariantCulture)).ConfigureAwait(false);
        }

<<<<<<< HEAD
        private async void SendMessageToAdminSessions<T>(string name, T data)
=======
        private async void OnUserPolicyUpdated(object sender, GenericEventArgs<User> e)
        {
            var dto = _userManager.GetUserDto(e.Argument);

            await SendMessageToUserSession(e.Argument, "UserPolicyUpdated", dto).ConfigureAwait(false);
        }

        private async void OnUserConfigurationUpdated(object sender, GenericEventArgs<User> e)
        {
            var dto = _userManager.GetUserDto(e.Argument);

            await SendMessageToUserSession(e.Argument, "UserConfigurationUpdated", dto).ConfigureAwait(false);
        }

        private async Task SendMessageToAdminSessions<T>(string name, T data)
>>>>>>> 836741f2
        {
            try
            {
                await _sessionManager.SendMessageToAdminSessions(name, data, CancellationToken.None).ConfigureAwait(false);
            }
            catch (Exception)
            {

            }
        }

        private async Task SendMessageToUserSession<T>(User user, string name, T data)
        {
            try
            {
                await _sessionManager.SendMessageToUserSessions(
                    new List<Guid> { user.Id },
                    name,
                    data,
                    CancellationToken.None).ConfigureAwait(false);
            }
            catch (Exception)
            {

            }
        }

        /// <inheritdoc />
        public void Dispose()
        {
            Dispose(true);
            GC.SuppressFinalize(this);
        }

        /// <summary>
        /// Releases unmanaged and - optionally - managed resources.
        /// </summary>
        /// <param name="dispose"><c>true</c> to release both managed and unmanaged resources; <c>false</c> to release only unmanaged resources.</param>
        protected virtual void Dispose(bool dispose)
        {
            if (dispose)
            {
                _userManager.OnUserDeleted -= OnUserDeleted;
                _userManager.OnUserUpdated -= OnUserUpdated;


                _installationManager.PluginUninstalled -= OnPluginUninstalled;
                _installationManager.PackageInstalling -= OnPackageInstalling;
                _installationManager.PackageInstallationCancelled -= OnPackageInstallationCancelled;
                _installationManager.PackageInstallationCompleted -= OnPackageInstallationCompleted;
                _installationManager.PackageInstallationFailed -= OnPackageInstallationFailed;

                _appHost.HasPendingRestartChanged -= OnHasPendingRestartChanged;

                _taskManager.TaskCompleted -= OnTaskCompleted;
            }
        }
    }
}<|MERGE_RESOLUTION|>--- conflicted
+++ resolved
@@ -151,25 +151,7 @@
             await SendMessageToUserSession(e.Argument, "UserDeleted", e.Argument.Id.ToString("N", CultureInfo.InvariantCulture)).ConfigureAwait(false);
         }
 
-<<<<<<< HEAD
-        private async void SendMessageToAdminSessions<T>(string name, T data)
-=======
-        private async void OnUserPolicyUpdated(object sender, GenericEventArgs<User> e)
-        {
-            var dto = _userManager.GetUserDto(e.Argument);
-
-            await SendMessageToUserSession(e.Argument, "UserPolicyUpdated", dto).ConfigureAwait(false);
-        }
-
-        private async void OnUserConfigurationUpdated(object sender, GenericEventArgs<User> e)
-        {
-            var dto = _userManager.GetUserDto(e.Argument);
-
-            await SendMessageToUserSession(e.Argument, "UserConfigurationUpdated", dto).ConfigureAwait(false);
-        }
-
         private async Task SendMessageToAdminSessions<T>(string name, T data)
->>>>>>> 836741f2
         {
             try
             {
@@ -215,7 +197,6 @@
                 _userManager.OnUserDeleted -= OnUserDeleted;
                 _userManager.OnUserUpdated -= OnUserUpdated;
 
-
                 _installationManager.PluginUninstalled -= OnPluginUninstalled;
                 _installationManager.PackageInstalling -= OnPackageInstalling;
                 _installationManager.PackageInstallationCancelled -= OnPackageInstallationCancelled;
