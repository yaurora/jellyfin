#pragma warning disable CS1591

using System;
using System.Collections.Generic;
using System.Diagnostics;
using System.IO;
using System.Linq;
using System.Net.Sockets;
using System.Net.WebSockets;
using System.Reflection;
using System.Threading;
using System.Threading.Tasks;
using Emby.Server.Implementations.Services;
using Emby.Server.Implementations.SocketSharp;
using MediaBrowser.Common.Extensions;
using MediaBrowser.Common.Net;
using MediaBrowser.Controller;
using MediaBrowser.Controller.Authentication;
using MediaBrowser.Controller.Configuration;
using MediaBrowser.Controller.Net;
using MediaBrowser.Model.Events;
using MediaBrowser.Model.Globalization;
using MediaBrowser.Model.Serialization;
using MediaBrowser.Model.Services;
using Microsoft.AspNetCore.Http;
using Microsoft.AspNetCore.Http.Extensions;
using Microsoft.AspNetCore.WebUtilities;
using Microsoft.Extensions.Configuration;
using Microsoft.Extensions.Hosting;
using Microsoft.Extensions.Logging;
using ServiceStack.Text.Jsv;

namespace Emby.Server.Implementations.HttpServer
{
    public class HttpListenerHost : IHttpServer
    {
        /// <summary>
        /// The key for a setting that specifies the default redirect path
        /// to use for requests where the URL base prefix is invalid or missing.
        /// </summary>
        public const string DefaultRedirectKey = "HttpListenerHost:DefaultRedirectPath";

        private readonly ILogger _logger;
        private readonly ILoggerFactory _loggerFactory;
        private readonly IServerConfigurationManager _config;
        private readonly INetworkManager _networkManager;
        private readonly IServerApplicationHost _appHost;
        private readonly IJsonSerializer _jsonSerializer;
        private readonly IXmlSerializer _xmlSerializer;
        private readonly Func<Type, Func<string, object>> _funcParseFn;
        private readonly string _defaultRedirectPath;
        private readonly string _baseUrlPrefix;

        private readonly Dictionary<Type, Type> _serviceOperationsMap = new Dictionary<Type, Type>();
        private readonly IHostEnvironment _hostEnvironment;

        private IWebSocketListener[] _webSocketListeners = Array.Empty<IWebSocketListener>();
        private bool _disposed = false;

        public HttpListenerHost(
            IServerApplicationHost applicationHost,
            ILogger<HttpListenerHost> logger,
            IServerConfigurationManager config,
            IConfiguration configuration,
            INetworkManager networkManager,
            IJsonSerializer jsonSerializer,
            IXmlSerializer xmlSerializer,
            ILocalizationManager localizationManager,
            ServiceController serviceController,
            IHostEnvironment hostEnvironment,
            ILoggerFactory loggerFactory)
        {
            _appHost = applicationHost;
            _logger = logger;
            _config = config;
            _defaultRedirectPath = configuration[DefaultRedirectKey];
            _baseUrlPrefix = _config.Configuration.BaseUrl;
            _networkManager = networkManager;
            _jsonSerializer = jsonSerializer;
            _xmlSerializer = xmlSerializer;
            ServiceController = serviceController;
            _hostEnvironment = hostEnvironment;
            _loggerFactory = loggerFactory;

            _funcParseFn = t => s => JsvReader.GetParseFn(t)(s);

            Instance = this;
            ResponseFilters = Array.Empty<Action<IRequest, HttpResponse, object>>();
            GlobalResponse = localizationManager.GetLocalizedString("StartupEmbyServerIsLoading");
        }

        public event EventHandler<GenericEventArgs<IWebSocketConnection>> WebSocketConnected;

        public Action<IRequest, HttpResponse, object>[] ResponseFilters { get; set; }

        public static HttpListenerHost Instance { get; protected set; }

        public string[] UrlPrefixes { get; private set; }

        public string GlobalResponse { get; set; }

        public ServiceController ServiceController { get; }

        public object CreateInstance(Type type)
        {
            return _appHost.CreateInstance(type);
        }

        private static string NormalizeUrlPath(string path)
        {
            if (path.Length > 0 && path[0] == '/')
            {
                // If the path begins with a leading slash, just return it as-is
                return path;
            }
            else
            {
                // If the path does not begin with a leading slash, append one for consistency
                return "/" + path;
            }
        }

        /// <summary>
        /// Applies the request filters. Returns whether or not the request has been handled
        /// and no more processing should be done.
        /// </summary>
        /// <returns></returns>
        public void ApplyRequestFilters(IRequest req, HttpResponse res, object requestDto)
        {
            // Exec all RequestFilter attributes with Priority < 0
            var attributes = GetRequestFilterAttributes(requestDto.GetType());

            int count = attributes.Count;
            int i = 0;
            for (; i < count && attributes[i].Priority < 0; i++)
            {
                var attribute = attributes[i];
                attribute.RequestFilter(req, res, requestDto);
            }

            // Exec remaining RequestFilter attributes with Priority >= 0
            for (; i < count && attributes[i].Priority >= 0; i++)
            {
                var attribute = attributes[i];
                attribute.RequestFilter(req, res, requestDto);
            }
        }

        public Type GetServiceTypeByRequest(Type requestType)
        {
            _serviceOperationsMap.TryGetValue(requestType, out var serviceType);
            return serviceType;
        }

        public void AddServiceInfo(Type serviceType, Type requestType)
        {
            _serviceOperationsMap[requestType] = serviceType;
        }

        private List<IHasRequestFilter> GetRequestFilterAttributes(Type requestDtoType)
        {
            var attributes = requestDtoType.GetCustomAttributes(true).OfType<IHasRequestFilter>().ToList();

            var serviceType = GetServiceTypeByRequest(requestDtoType);
            if (serviceType != null)
            {
                attributes.AddRange(serviceType.GetCustomAttributes(true).OfType<IHasRequestFilter>());
            }

            attributes.Sort((x, y) => x.Priority - y.Priority);

            return attributes;
        }

        private static Exception GetActualException(Exception ex)
        {
            if (ex is AggregateException agg)
            {
                var inner = agg.InnerException;
                if (inner != null)
                {
                    return GetActualException(inner);
                }
                else
                {
                    var inners = agg.InnerExceptions;
                    if (inners.Count > 0)
                    {
                        return GetActualException(inners[0]);
                    }
                }
            }

            return ex;
        }

        private int GetStatusCode(Exception ex)
        {
            switch (ex)
            {
                case ArgumentException _: return 400;
                case AuthenticationException _: return 401;
                case SecurityException _: return 403;
                case DirectoryNotFoundException _:
                case FileNotFoundException _:
                case ResourceNotFoundException _: return 404;
                case MethodNotAllowedException _: return 405;
                default: return 500;
            }
        }

        private async Task ErrorHandler(Exception ex, IRequest httpReq, int statusCode, string urlToLog)
        {
            bool ignoreStackTrace =
                ex is SocketException
                || ex is IOException
                || ex is OperationCanceledException
                || ex is SecurityException
                || ex is AuthenticationException
                || ex is FileNotFoundException;

            if (ignoreStackTrace)
            {
                _logger.LogError("Error processing request: {Message}. URL: {Url}", ex.Message.TrimEnd('.'), urlToLog);
            }
            else
            {
                _logger.LogError(ex, "Error processing request. URL: {Url}", urlToLog);
            }

            var httpRes = httpReq.Response;

            if (httpRes.HasStarted)
            {
                return;
            }

            httpRes.StatusCode = statusCode;

            var errContent = NormalizeExceptionMessage(ex) ?? string.Empty;
            httpRes.ContentType = "text/plain";
            httpRes.ContentLength = errContent.Length;
            await httpRes.WriteAsync(errContent).ConfigureAwait(false);
        }

        private string NormalizeExceptionMessage(Exception ex)
        {
            // Do not expose the exception message for AuthenticationException
            if (ex is AuthenticationException)
            {
                return null;
            }

            // Strip any information we don't want to reveal
            return ex.Message
                ?.Replace(_config.ApplicationPaths.ProgramSystemPath, string.Empty, StringComparison.OrdinalIgnoreCase)
                .Replace(_config.ApplicationPaths.ProgramDataPath, string.Empty, StringComparison.OrdinalIgnoreCase);
        }

        public static string RemoveQueryStringByKey(string url, string key)
        {
            var uri = new Uri(url);

            // this gets all the query string key value pairs as a collection
            var newQueryString = QueryHelpers.ParseQuery(uri.Query);

            var originalCount = newQueryString.Count;

            if (originalCount == 0)
            {
                return url;
            }

            // this removes the key if exists
            newQueryString.Remove(key);

            if (originalCount == newQueryString.Count)
            {
                return url;
            }

            // this gets the page path from root without QueryString
            string pagePathWithoutQueryString = url.Split(new[] { '?' }, StringSplitOptions.RemoveEmptyEntries)[0];

            return newQueryString.Count > 0
                ? QueryHelpers.AddQueryString(pagePathWithoutQueryString, newQueryString.ToDictionary(kv => kv.Key, kv => kv.Value.ToString()))
                : pagePathWithoutQueryString;
        }

        private static string GetUrlToLog(string url)
        {
            url = RemoveQueryStringByKey(url, "api_key");

            return url;
        }

        private static string NormalizeConfiguredLocalAddress(string address)
        {
            var add = address.AsSpan().Trim('/');
            int index = add.IndexOf('/');
            if (index != -1)
            {
                add = add.Slice(index + 1);
            }

            return add.TrimStart('/').ToString();
        }

        private bool ValidateHost(string host)
        {
            var hosts = _config
                .Configuration
                .LocalNetworkAddresses
                .Select(NormalizeConfiguredLocalAddress)
                .ToList();

            if (hosts.Count == 0)
            {
                return true;
            }

            host ??= string.Empty;

            if (_networkManager.IsInPrivateAddressSpace(host))
            {
                hosts.Add("localhost");
                hosts.Add("127.0.0.1");

                return hosts.Any(i => host.IndexOf(i, StringComparison.OrdinalIgnoreCase) != -1);
            }

            return true;
        }

        private bool ValidateRequest(string remoteIp, bool isLocal)
        {
            if (isLocal)
            {
                return true;
            }

            if (_config.Configuration.EnableRemoteAccess)
            {
                var addressFilter = _config.Configuration.RemoteIPFilter.Where(i => !string.IsNullOrWhiteSpace(i)).ToArray();

                if (addressFilter.Length > 0 && !_networkManager.IsInLocalNetwork(remoteIp))
                {
                    if (_config.Configuration.IsRemoteIPFilterBlacklist)
                    {
                        return !_networkManager.IsAddressInSubnets(remoteIp, addressFilter);
                    }
                    else
                    {
                        return _networkManager.IsAddressInSubnets(remoteIp, addressFilter);
                    }
                }
            }
            else
            {
                if (!_networkManager.IsInLocalNetwork(remoteIp))
                {
                    return false;
                }
            }

            return true;
        }

        /// <summary>
        /// Validate a connection from a remote IP address to a URL to see if a redirection to HTTPS is required.
        /// </summary>
        /// <returns>True if the request is valid, or false if the request is not valid and an HTTPS redirect is required.</returns>
        private bool ValidateSsl(string remoteIp, string urlString)
        {
<<<<<<< HEAD
            if (_config.Configuration.RequireHttps
                && _appHost.EnableHttps
                && !_config.Configuration.IsBehindProxy
                && !urlString.Contains("https://", StringComparison.OrdinalIgnoreCase))
=======
            if (_config.Configuration.RequireHttps && _appHost.ListenWithHttps)
>>>>>>> 11dd96f6
            {
                // These are hacks, but if these ever occur on ipv6 in the local network they could be incorrectly redirected
                if (urlString.IndexOf("system/ping", StringComparison.OrdinalIgnoreCase) != -1
                    || urlString.IndexOf("dlna/", StringComparison.OrdinalIgnoreCase) != -1)
                {
                    return true;
                }

                if (!_networkManager.IsInLocalNetwork(remoteIp))
                {
                    return false;
                }
            }

            return true;
        }

        /// <inheritdoc />
        public Task RequestHandler(HttpContext context)
        {
            if (context.WebSockets.IsWebSocketRequest)
            {
                return WebSocketRequestHandler(context);
            }

            var request = context.Request;
            var response = context.Response;
            var localPath = context.Request.Path.ToString();

            var req = new WebSocketSharpRequest(request, response, request.Path, _logger);
            return RequestHandler(req, request.GetDisplayUrl(), request.Host.ToString(), localPath, context.RequestAborted);
        }

        /// <summary>
        /// Overridable method that can be used to implement a custom handler.
        /// </summary>
        private async Task RequestHandler(IHttpRequest httpReq, string urlString, string host, string localPath, CancellationToken cancellationToken)
        {
            var stopWatch = new Stopwatch();
            stopWatch.Start();
            var httpRes = httpReq.Response;
            string urlToLog = GetUrlToLog(urlString);
            string remoteIp = httpReq.RemoteIp;

            try
            {
                if (_disposed)
                {
                    httpRes.StatusCode = 503;
                    httpRes.ContentType = "text/plain";
                    await httpRes.WriteAsync("Server shutting down", cancellationToken).ConfigureAwait(false);
                    return;
                }

                if (!ValidateHost(host))
                {
                    httpRes.StatusCode = 400;
                    httpRes.ContentType = "text/plain";
                    await httpRes.WriteAsync("Invalid host", cancellationToken).ConfigureAwait(false);
                    return;
                }

                if (!ValidateRequest(remoteIp, httpReq.IsLocal))
                {
                    httpRes.StatusCode = 403;
                    httpRes.ContentType = "text/plain";
                    await httpRes.WriteAsync("Forbidden", cancellationToken).ConfigureAwait(false);
                    return;
                }

                if (!ValidateSsl(httpReq.RemoteIp, urlString))
                {
                    RedirectToSecureUrl(httpReq, httpRes, urlString);
                    return;
                }

                if (string.Equals(httpReq.Verb, "OPTIONS", StringComparison.OrdinalIgnoreCase))
                {
                    httpRes.StatusCode = 200;
                    httpRes.Headers.Add("Access-Control-Allow-Origin", "*");
                    httpRes.Headers.Add("Access-Control-Allow-Methods", "GET, POST, PUT, DELETE, PATCH, OPTIONS");
                    httpRes.Headers.Add("Access-Control-Allow-Headers", "Content-Type, Authorization, Range, X-MediaBrowser-Token, X-Emby-Authorization");
                    httpRes.ContentType = "text/plain";
                    await httpRes.WriteAsync(string.Empty, cancellationToken).ConfigureAwait(false);
                    return;
                }

                if (string.Equals(localPath, _baseUrlPrefix + "/", StringComparison.OrdinalIgnoreCase)
                    || string.Equals(localPath, _baseUrlPrefix, StringComparison.OrdinalIgnoreCase)
                    || string.Equals(localPath, "/", StringComparison.OrdinalIgnoreCase)
                    || string.IsNullOrEmpty(localPath)
                    || !localPath.StartsWith(_baseUrlPrefix, StringComparison.OrdinalIgnoreCase))
                {
                    // Always redirect back to the default path if the base prefix is invalid or missing
                    _logger.LogDebug("Normalizing a URL at {0}", localPath);
                    httpRes.Redirect(_baseUrlPrefix + "/" + _defaultRedirectPath);
                    return;
                }

                if (!string.IsNullOrEmpty(GlobalResponse))
                {
                    // We don't want the address pings in ApplicationHost to fail
                    if (localPath.IndexOf("system/ping", StringComparison.OrdinalIgnoreCase) == -1)
                    {
                        httpRes.StatusCode = 503;
                        httpRes.ContentType = "text/html";
                        await httpRes.WriteAsync(GlobalResponse, cancellationToken).ConfigureAwait(false);
                        return;
                    }
                }

                var handler = GetServiceHandler(httpReq);
                if (handler != null)
                {
                    await handler.ProcessRequestAsync(this, httpReq, httpRes, _logger, cancellationToken).ConfigureAwait(false);
                }
                else
                {
                    throw new FileNotFoundException();
                }
            }
            catch (Exception requestEx)
            {
                try
                {
                    var requestInnerEx = GetActualException(requestEx);
                    var statusCode = GetStatusCode(requestInnerEx);

                    // Do not handle 500 server exceptions manually when in development mode
                    // The framework-defined development exception page will be returned instead
                    if (statusCode == 500 && _hostEnvironment.IsDevelopment())
                    {
                        throw;
                    }

                    await ErrorHandler(requestInnerEx, httpReq, statusCode, urlToLog).ConfigureAwait(false);
                }
                catch (Exception handlerException)
                {
                    var aggregateEx = new AggregateException("Error while handling request exception", requestEx, handlerException);
                    _logger.LogError(aggregateEx, "Error while handling exception in response to {Url}", urlToLog);

                    if (_hostEnvironment.IsDevelopment())
                    {
                        throw aggregateEx;
                    }
                }
            }
            finally
            {
                if (httpRes.StatusCode >= 500)
                {
                    _logger.LogDebug("Sending HTTP Response 500 in response to {Url}", urlToLog);
                }

                stopWatch.Stop();
                var elapsed = stopWatch.Elapsed;
                if (elapsed.TotalMilliseconds > 500)
                {
                    _logger.LogWarning("HTTP Response {StatusCode} to {RemoteIp}. Time (slow): {Elapsed:g}. {Url}", httpRes.StatusCode, remoteIp, elapsed, urlToLog);
                }
            }
        }

        private async Task WebSocketRequestHandler(HttpContext context)
        {
            if (_disposed)
            {
                return;
            }

            try
            {
                _logger.LogInformation("WS {IP} request", context.Connection.RemoteIpAddress);

                WebSocket webSocket = await context.WebSockets.AcceptWebSocketAsync().ConfigureAwait(false);

                var connection = new WebSocketConnection(
                    _loggerFactory.CreateLogger<WebSocketConnection>(),
                    webSocket,
                    context.Connection.RemoteIpAddress,
                    context.Request.Query)
                {
                    OnReceive = ProcessWebSocketMessageReceived
                };

                WebSocketConnected?.Invoke(this, new GenericEventArgs<IWebSocketConnection>(connection));

                await connection.ProcessAsync().ConfigureAwait(false);
                _logger.LogInformation("WS {IP} closed", context.Connection.RemoteIpAddress);
            }
            catch (Exception ex) // Otherwise ASP.Net will ignore the exception
            {
                _logger.LogError(ex, "WS {IP} WebSocketRequestHandler error", context.Connection.RemoteIpAddress);
                if (!context.Response.HasStarted)
                {
                    context.Response.StatusCode = 500;
                }
            }
        }

        // Entry point for HttpListener
        public ServiceHandler GetServiceHandler(IHttpRequest httpReq)
        {
            var pathInfo = httpReq.PathInfo;

            pathInfo = ServiceHandler.GetSanitizedPathInfo(pathInfo, out string contentType);
            var restPath = ServiceController.GetRestPathForRequest(httpReq.HttpMethod, pathInfo);
            if (restPath != null)
            {
                return new ServiceHandler(restPath, contentType);
            }

            _logger.LogError("Could not find handler for {PathInfo}", pathInfo);
            return null;
        }

        private void RedirectToSecureUrl(IHttpRequest httpReq, HttpResponse httpRes, string url)
        {
            if (Uri.TryCreate(url, UriKind.Absolute, out Uri uri))
            {
                var builder = new UriBuilder(uri)
                {
                    Port = _config.Configuration.PublicHttpsPort,
                    Scheme = "https"
                };
                url = builder.Uri.ToString();
            }

            httpRes.Redirect(url);
        }

        /// <summary>
        /// Adds the rest handlers.
        /// </summary>
        /// <param name="serviceTypes">The service types to register with the <see cref="ServiceController"/>.</param>
        /// <param name="listeners">The web socket listeners.</param>
        /// <param name="urlPrefixes">The URL prefixes. See <see cref="UrlPrefixes"/>.</param>
        public void Init(IEnumerable<Type> serviceTypes, IEnumerable<IWebSocketListener> listeners, IEnumerable<string> urlPrefixes)
        {
            _webSocketListeners = listeners.ToArray();
            UrlPrefixes = urlPrefixes.ToArray();

            ServiceController.Init(this, serviceTypes);

            ResponseFilters = new Action<IRequest, HttpResponse, object>[]
            {
                new ResponseFilter(_logger).FilterResponse
            };
        }

        public RouteAttribute[] GetRouteAttributes(Type requestType)
        {
            var routes = requestType.GetTypeInfo().GetCustomAttributes<RouteAttribute>(true).ToList();
            var clone = routes.ToList();

            foreach (var route in clone)
            {
                routes.Add(new RouteAttribute(NormalizeCustomRoutePath(route.Path), route.Verbs)
                {
                    Notes = route.Notes,
                    Priority = route.Priority,
                    Summary = route.Summary
                });

                routes.Add(new RouteAttribute(NormalizeEmbyRoutePath(route.Path), route.Verbs)
                {
                    Notes = route.Notes,
                    Priority = route.Priority,
                    Summary = route.Summary
                });

                routes.Add(new RouteAttribute(NormalizeMediaBrowserRoutePath(route.Path), route.Verbs)
                {
                    Notes = route.Notes,
                    Priority = route.Priority,
                    Summary = route.Summary
                });
            }

            return routes.ToArray();
        }

        public Func<string, object> GetParseFn(Type propertyType)
        {
            return _funcParseFn(propertyType);
        }

        public void SerializeToJson(object o, Stream stream)
        {
            _jsonSerializer.SerializeToStream(o, stream);
        }

        public void SerializeToXml(object o, Stream stream)
        {
            _xmlSerializer.SerializeToStream(o, stream);
        }

        public Task<object> DeserializeXml(Type type, Stream stream)
        {
            return Task.FromResult(_xmlSerializer.DeserializeFromStream(type, stream));
        }

        public Task<object> DeserializeJson(Type type, Stream stream)
        {
            return _jsonSerializer.DeserializeFromStreamAsync(stream, type);
        }

        private string NormalizeEmbyRoutePath(string path)
        {
            _logger.LogDebug("Normalizing /emby route");
            return _baseUrlPrefix + "/emby" + NormalizeUrlPath(path);
        }

        private string NormalizeMediaBrowserRoutePath(string path)
        {
            _logger.LogDebug("Normalizing /mediabrowser route");
            return _baseUrlPrefix + "/mediabrowser" + NormalizeUrlPath(path);
        }

        private string NormalizeCustomRoutePath(string path)
        {
            _logger.LogDebug("Normalizing custom route {0}", path);
            return _baseUrlPrefix + NormalizeUrlPath(path);
        }

        /// <summary>
        /// Processes the web socket message received.
        /// </summary>
        /// <param name="result">The result.</param>
        private Task ProcessWebSocketMessageReceived(WebSocketMessageInfo result)
        {
            if (_disposed)
            {
                return Task.CompletedTask;
            }

            IEnumerable<Task> GetTasks()
            {
                foreach (var x in _webSocketListeners)
                {
                    yield return x.ProcessMessageAsync(result);
                }
            }

            return Task.WhenAll(GetTasks());
        }
    }
}<|MERGE_RESOLUTION|>--- conflicted
+++ resolved
@@ -372,14 +372,9 @@
         /// <returns>True if the request is valid, or false if the request is not valid and an HTTPS redirect is required.</returns>
         private bool ValidateSsl(string remoteIp, string urlString)
         {
-<<<<<<< HEAD
             if (_config.Configuration.RequireHttps
-                && _appHost.EnableHttps
-                && !_config.Configuration.IsBehindProxy
+                && _appHost.ListenWithHttps
                 && !urlString.Contains("https://", StringComparison.OrdinalIgnoreCase))
-=======
-            if (_config.Configuration.RequireHttps && _appHost.ListenWithHttps)
->>>>>>> 11dd96f6
             {
                 // These are hacks, but if these ever occur on ipv6 in the local network they could be incorrectly redirected
                 if (urlString.IndexOf("system/ping", StringComparison.OrdinalIgnoreCase) != -1
