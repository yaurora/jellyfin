--- conflicted
+++ resolved
@@ -666,14 +666,8 @@
             serviceCollection.AddScoped<MediaInfoHelper>();
             serviceCollection.AddScoped<AudioHelper>();
             serviceCollection.AddScoped<DynamicHlsHelper>();
-
-<<<<<<< HEAD
-            ServiceCollection.AddScoped<IClientEventLogger, ClientEventLogger>();
-
-            ServiceCollection.AddSingleton<IDirectoryService, DirectoryService>();
-=======
+            serviceCollection.AddScoped<IClientEventLogger, ClientEventLogger>();
             serviceCollection.AddSingleton<IDirectoryService, DirectoryService>();
->>>>>>> 45ceba7a
         }
 
         /// <summary>
