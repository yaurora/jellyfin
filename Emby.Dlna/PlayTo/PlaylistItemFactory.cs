<<<<<<< HEAD
#pragma warning disable CS1591
#pragma warning disable SA1600

using System.Globalization;
=======
>>>>>>> b7a99005
using System.IO;
using System.Linq;
using MediaBrowser.Controller.Entities;
using MediaBrowser.Model.Dlna;
using MediaBrowser.Model.Session;

namespace Emby.Dlna.PlayTo
{
    public class PlaylistItemFactory
    {
        public PlaylistItem Create(Photo item, DeviceProfile profile)
        {
            var playlistItem = new PlaylistItem
            {
                StreamInfo = new StreamInfo
                {
                    ItemId = item.Id,
                    MediaType = DlnaProfileType.Photo,
                    DeviceProfile = profile
                },

                Profile = profile
            };

            var directPlay = profile.DirectPlayProfiles
                .FirstOrDefault(i => i.Type == DlnaProfileType.Photo && IsSupported(i, item));

            if (directPlay != null)
            {
                playlistItem.StreamInfo.PlayMethod = PlayMethod.DirectStream;
                playlistItem.StreamInfo.Container = Path.GetExtension(item.Path);

                return playlistItem;
            }

            var transcodingProfile = profile.TranscodingProfiles
                .FirstOrDefault(i => i.Type == DlnaProfileType.Photo);

            if (transcodingProfile != null)
            {
                playlistItem.StreamInfo.PlayMethod = PlayMethod.Transcode;
                playlistItem.StreamInfo.Container = "." + transcodingProfile.Container.TrimStart('.');
            }

            return playlistItem;
        }

        private static bool IsSupported(DirectPlayProfile profile, Photo item)
        {
            var mediaPath = item.Path;

            if (profile.Container.Length > 0)
            {
                // Check container type
                var mediaContainer = (Path.GetExtension(mediaPath) ?? string.Empty).TrimStart('.');

                if (!profile.SupportsContainer(mediaContainer))
                {
                    return false;
                }
            }

            return true;
        }
    }
}<|MERGE_RESOLUTION|>--- conflicted
+++ resolved
@@ -1,10 +1,6 @@
-<<<<<<< HEAD
 #pragma warning disable CS1591
 #pragma warning disable SA1600
 
-using System.Globalization;
-=======
->>>>>>> b7a99005
 using System.IO;
 using System.Linq;
 using MediaBrowser.Controller.Entities;
