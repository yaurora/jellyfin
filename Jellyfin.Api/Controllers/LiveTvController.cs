﻿using System;
using System.Collections.Generic;
using System.ComponentModel.DataAnnotations;
using System.Diagnostics.CodeAnalysis;
using System.IO;
using System.Linq;
using System.Net.Http;
using System.Net.Mime;
using System.Security.Cryptography;
using System.Text;
using System.Threading;
using System.Threading.Tasks;
using Jellyfin.Api.Attributes;
using Jellyfin.Api.Constants;
using Jellyfin.Api.Extensions;
using Jellyfin.Api.Helpers;
using Jellyfin.Api.Models.LiveTvDtos;
using Jellyfin.Data.Enums;
using MediaBrowser.Common;
using MediaBrowser.Common.Configuration;
using MediaBrowser.Common.Net;
using MediaBrowser.Controller.Dto;
using MediaBrowser.Controller.Entities;
using MediaBrowser.Controller.Entities.TV;
using MediaBrowser.Controller.Library;
using MediaBrowser.Controller.LiveTv;
using MediaBrowser.Controller.Net;
using MediaBrowser.Model.Dto;
using MediaBrowser.Model.LiveTv;
using MediaBrowser.Model.Net;
using MediaBrowser.Model.Querying;
using Microsoft.AspNetCore.Authorization;
using Microsoft.AspNetCore.Http;
using Microsoft.AspNetCore.Mvc;

namespace Jellyfin.Api.Controllers
{
    /// <summary>
    /// Live tv controller.
    /// </summary>
    public class LiveTvController : BaseJellyfinApiController
    {
        private readonly ILiveTvManager _liveTvManager;
        private readonly IUserManager _userManager;
        private readonly IHttpClientFactory _httpClientFactory;
        private readonly ILibraryManager _libraryManager;
        private readonly IDtoService _dtoService;
        private readonly ISessionContext _sessionContext;
        private readonly IMediaSourceManager _mediaSourceManager;
        private readonly IConfigurationManager _configurationManager;
        private readonly TranscodingJobHelper _transcodingJobHelper;

        /// <summary>
        /// Initializes a new instance of the <see cref="LiveTvController"/> class.
        /// </summary>
        /// <param name="liveTvManager">Instance of the <see cref="ILiveTvManager"/> interface.</param>
        /// <param name="userManager">Instance of the <see cref="IUserManager"/> interface.</param>
        /// <param name="httpClientFactory">Instance of the <see cref="IHttpClientFactory"/> interface.</param>
        /// <param name="libraryManager">Instance of the <see cref="ILibraryManager"/> interface.</param>
        /// <param name="dtoService">Instance of the <see cref="IDtoService"/> interface.</param>
        /// <param name="sessionContext">Instance of the <see cref="ISessionContext"/> interface.</param>
        /// <param name="mediaSourceManager">Instance of the <see cref="IMediaSourceManager"/> interface.</param>
        /// <param name="configurationManager">Instance of the <see cref="IConfigurationManager"/> interface.</param>
        /// <param name="transcodingJobHelper">Instance of the <see cref="TranscodingJobHelper"/> class.</param>
        public LiveTvController(
            ILiveTvManager liveTvManager,
            IUserManager userManager,
            IHttpClientFactory httpClientFactory,
            ILibraryManager libraryManager,
            IDtoService dtoService,
            ISessionContext sessionContext,
            IMediaSourceManager mediaSourceManager,
            IConfigurationManager configurationManager,
            TranscodingJobHelper transcodingJobHelper)
        {
            _liveTvManager = liveTvManager;
            _userManager = userManager;
            _httpClientFactory = httpClientFactory;
            _libraryManager = libraryManager;
            _dtoService = dtoService;
            _sessionContext = sessionContext;
            _mediaSourceManager = mediaSourceManager;
            _configurationManager = configurationManager;
            _transcodingJobHelper = transcodingJobHelper;
        }

        /// <summary>
        /// Gets available live tv services.
        /// </summary>
        /// <response code="200">Available live tv services returned.</response>
        /// <returns>
        /// An <see cref="OkResult"/> containing the available live tv services.
        /// </returns>
        [HttpGet("Info")]
        [ProducesResponseType(StatusCodes.Status200OK)]
        [Authorize(Policy = Policies.DefaultAuthorization)]
        public ActionResult<LiveTvInfo> GetLiveTvInfo()
        {
            return _liveTvManager.GetLiveTvInfo(CancellationToken.None);
        }

        /// <summary>
        /// Gets available live tv channels.
        /// </summary>
        /// <param name="type">Optional. Filter by channel type.</param>
        /// <param name="userId">Optional. Filter by user and attach user data.</param>
        /// <param name="startIndex">Optional. The record index to start at. All items with a lower index will be dropped from the results.</param>
        /// <param name="isMovie">Optional. Filter for movies.</param>
        /// <param name="isSeries">Optional. Filter for series.</param>
        /// <param name="isNews">Optional. Filter for news.</param>
        /// <param name="isKids">Optional. Filter for kids.</param>
        /// <param name="isSports">Optional. Filter for sports.</param>
        /// <param name="limit">Optional. The maximum number of records to return.</param>
        /// <param name="isFavorite">Optional. Filter by channels that are favorites, or not.</param>
        /// <param name="isLiked">Optional. Filter by channels that are liked, or not.</param>
        /// <param name="isDisliked">Optional. Filter by channels that are disliked, or not.</param>
        /// <param name="enableImages">Optional. Include image information in output.</param>
        /// <param name="imageTypeLimit">Optional. The max number of images to return, per image type.</param>
        /// <param name="enableImageTypes">"Optional. The image types to include in the output.</param>
        /// <param name="fields">Optional. Specify additional fields of information to return in the output. This allows multiple, comma delimited. Options: Budget, Chapters, DateCreated, Genres, HomePageUrl, IndexOptions, MediaStreams, Overview, ParentId, Path, People, ProviderIds, PrimaryImageAspectRatio, Revenue, SortName, Studios, Taglines.</param>
        /// <param name="enableUserData">Optional. Include user data.</param>
        /// <param name="sortBy">Optional. Key to sort by.</param>
        /// <param name="sortOrder">Optional. Sort order.</param>
        /// <param name="enableFavoriteSorting">Optional. Incorporate favorite and like status into channel sorting.</param>
        /// <param name="addCurrentProgram">Optional. Adds current program info to each channel.</param>
        /// <response code="200">Available live tv channels returned.</response>
        /// <returns>
        /// An <see cref="OkResult"/> containing the resulting available live tv channels.
        /// </returns>
        [HttpGet("Channels")]
        [ProducesResponseType(StatusCodes.Status200OK)]
        [Authorize(Policy = Policies.DefaultAuthorization)]
        public ActionResult<QueryResult<BaseItemDto>> GetLiveTvChannels(
            [FromQuery] ChannelType? type,
            [FromQuery] Guid? userId,
            [FromQuery] int? startIndex,
            [FromQuery] bool? isMovie,
            [FromQuery] bool? isSeries,
            [FromQuery] bool? isNews,
            [FromQuery] bool? isKids,
            [FromQuery] bool? isSports,
            [FromQuery] int? limit,
            [FromQuery] bool? isFavorite,
            [FromQuery] bool? isLiked,
            [FromQuery] bool? isDisliked,
            [FromQuery] bool? enableImages,
            [FromQuery] int? imageTypeLimit,
            [FromQuery] string? enableImageTypes,
            [FromQuery] string? fields,
            [FromQuery] bool? enableUserData,
            [FromQuery] string? sortBy,
            [FromQuery] SortOrder? sortOrder,
            [FromQuery] bool enableFavoriteSorting = false,
            [FromQuery] bool addCurrentProgram = true)
        {
            var dtoOptions = new DtoOptions()
                .AddItemFields(fields)
                .AddClientFields(Request)
                .AddAdditionalDtoOptions(enableImages, enableUserData, imageTypeLimit, enableImageTypes);

            var channelResult = _liveTvManager.GetInternalChannels(
                new LiveTvChannelQuery
                {
                    ChannelType = type,
                    UserId = userId ?? Guid.Empty,
                    StartIndex = startIndex,
                    Limit = limit,
                    IsFavorite = isFavorite,
                    IsLiked = isLiked,
                    IsDisliked = isDisliked,
                    EnableFavoriteSorting = enableFavoriteSorting,
                    IsMovie = isMovie,
                    IsSeries = isSeries,
                    IsNews = isNews,
                    IsKids = isKids,
                    IsSports = isSports,
                    SortBy = RequestHelpers.Split(sortBy, ',', true),
                    SortOrder = sortOrder ?? SortOrder.Ascending,
                    AddCurrentProgram = addCurrentProgram
                },
                dtoOptions,
                CancellationToken.None);

            var user = userId.HasValue && !userId.Equals(Guid.Empty)
                ? _userManager.GetUserById(userId.Value)
                : null;

            var fieldsList = dtoOptions.Fields.ToList();
            fieldsList.Remove(ItemFields.CanDelete);
            fieldsList.Remove(ItemFields.CanDownload);
            fieldsList.Remove(ItemFields.DisplayPreferencesId);
            fieldsList.Remove(ItemFields.Etag);
            dtoOptions.Fields = fieldsList.ToArray();
            dtoOptions.AddCurrentProgram = addCurrentProgram;

            var returnArray = _dtoService.GetBaseItemDtos(channelResult.Items, dtoOptions, user);
            return new QueryResult<BaseItemDto>
            {
                Items = returnArray,
                TotalRecordCount = channelResult.TotalRecordCount
            };
        }

        /// <summary>
        /// Gets a live tv channel.
        /// </summary>
        /// <param name="channelId">Channel id.</param>
        /// <param name="userId">Optional. Attach user data.</param>
        /// <response code="200">Live tv channel returned.</response>
        /// <returns>An <see cref="OkResult"/> containing the live tv channel.</returns>
        [HttpGet("Channels/{channelId}")]
        [ProducesResponseType(StatusCodes.Status200OK)]
        [Authorize(Policy = Policies.DefaultAuthorization)]
        public ActionResult<BaseItemDto> GetChannel([FromRoute, Required] Guid channelId, [FromQuery] Guid? userId)
        {
            var user = userId.HasValue && !userId.Equals(Guid.Empty)
                ? _userManager.GetUserById(userId.Value)
                : null;
            var item = channelId.Equals(Guid.Empty)
                ? _libraryManager.GetUserRootFolder()
                : _libraryManager.GetItemById(channelId);

            var dtoOptions = new DtoOptions()
                .AddClientFields(Request);
            return _dtoService.GetBaseItemDto(item, dtoOptions, user);
        }

        /// <summary>
        /// Gets live tv recordings.
        /// </summary>
        /// <param name="channelId">Optional. Filter by channel id.</param>
        /// <param name="userId">Optional. Filter by user and attach user data.</param>
        /// <param name="startIndex">Optional. The record index to start at. All items with a lower index will be dropped from the results.</param>
        /// <param name="limit">Optional. The maximum number of records to return.</param>
        /// <param name="status">Optional. Filter by recording status.</param>
        /// <param name="isInProgress">Optional. Filter by recordings that are in progress, or not.</param>
        /// <param name="seriesTimerId">Optional. Filter by recordings belonging to a series timer.</param>
        /// <param name="enableImages">Optional. Include image information in output.</param>
        /// <param name="imageTypeLimit">Optional. The max number of images to return, per image type.</param>
        /// <param name="enableImageTypes">Optional. The image types to include in the output.</param>
        /// <param name="fields">Optional. Specify additional fields of information to return in the output. This allows multiple, comma delimited. Options: Budget, Chapters, DateCreated, Genres, HomePageUrl, IndexOptions, MediaStreams, Overview, ParentId, Path, People, ProviderIds, PrimaryImageAspectRatio, Revenue, SortName, Studios, Taglines.</param>
        /// <param name="enableUserData">Optional. Include user data.</param>
        /// <param name="isMovie">Optional. Filter for movies.</param>
        /// <param name="isSeries">Optional. Filter for series.</param>
        /// <param name="isKids">Optional. Filter for kids.</param>
        /// <param name="isSports">Optional. Filter for sports.</param>
        /// <param name="isNews">Optional. Filter for news.</param>
        /// <param name="isLibraryItem">Optional. Filter for is library item.</param>
        /// <param name="enableTotalRecordCount">Optional. Return total record count.</param>
        /// <response code="200">Live tv recordings returned.</response>
        /// <returns>An <see cref="OkResult"/> containing the live tv recordings.</returns>
        [HttpGet("Recordings")]
        [ProducesResponseType(StatusCodes.Status200OK)]
        [Authorize(Policy = Policies.DefaultAuthorization)]
        public ActionResult<QueryResult<BaseItemDto>> GetRecordings(
            [FromQuery] string? channelId,
            [FromQuery] Guid? userId,
            [FromQuery] int? startIndex,
            [FromQuery] int? limit,
            [FromQuery] RecordingStatus? status,
            [FromQuery] bool? isInProgress,
            [FromQuery] string? seriesTimerId,
            [FromQuery] bool? enableImages,
            [FromQuery] int? imageTypeLimit,
            [FromQuery] string? enableImageTypes,
            [FromQuery] string? fields,
            [FromQuery] bool? enableUserData,
            [FromQuery] bool? isMovie,
            [FromQuery] bool? isSeries,
            [FromQuery] bool? isKids,
            [FromQuery] bool? isSports,
            [FromQuery] bool? isNews,
            [FromQuery] bool? isLibraryItem,
            [FromQuery] bool enableTotalRecordCount = true)
        {
            var dtoOptions = new DtoOptions()
                .AddItemFields(fields)
                .AddClientFields(Request)
                .AddAdditionalDtoOptions(enableImages, enableUserData, imageTypeLimit, enableImageTypes);

            return _liveTvManager.GetRecordings(
                new RecordingQuery
            {
                ChannelId = channelId,
                UserId = userId ?? Guid.Empty,
                StartIndex = startIndex,
                Limit = limit,
                Status = status,
                SeriesTimerId = seriesTimerId,
                IsInProgress = isInProgress,
                EnableTotalRecordCount = enableTotalRecordCount,
                IsMovie = isMovie,
                IsNews = isNews,
                IsSeries = isSeries,
                IsKids = isKids,
                IsSports = isSports,
                IsLibraryItem = isLibraryItem,
                Fields = RequestHelpers.GetItemFields(fields),
                ImageTypeLimit = imageTypeLimit,
                EnableImages = enableImages
            }, dtoOptions);
        }

        /// <summary>
        /// Gets live tv recording series.
        /// </summary>
        /// <param name="channelId">Optional. Filter by channel id.</param>
        /// <param name="userId">Optional. Filter by user and attach user data.</param>
        /// <param name="groupId">Optional. Filter by recording group.</param>
        /// <param name="startIndex">Optional. The record index to start at. All items with a lower index will be dropped from the results.</param>
        /// <param name="limit">Optional. The maximum number of records to return.</param>
        /// <param name="status">Optional. Filter by recording status.</param>
        /// <param name="isInProgress">Optional. Filter by recordings that are in progress, or not.</param>
        /// <param name="seriesTimerId">Optional. Filter by recordings belonging to a series timer.</param>
        /// <param name="enableImages">Optional. Include image information in output.</param>
        /// <param name="imageTypeLimit">Optional. The max number of images to return, per image type.</param>
        /// <param name="enableImageTypes">Optional. The image types to include in the output.</param>
        /// <param name="fields">Optional. Specify additional fields of information to return in the output. This allows multiple, comma delimited. Options: Budget, Chapters, DateCreated, Genres, HomePageUrl, IndexOptions, MediaStreams, Overview, ParentId, Path, People, ProviderIds, PrimaryImageAspectRatio, Revenue, SortName, Studios, Taglines.</param>
        /// <param name="enableUserData">Optional. Include user data.</param>
        /// <param name="enableTotalRecordCount">Optional. Return total record count.</param>
        /// <response code="200">Live tv recordings returned.</response>
        /// <returns>An <see cref="OkResult"/> containing the live tv recordings.</returns>
        [HttpGet("Recordings/Series")]
        [ProducesResponseType(StatusCodes.Status200OK)]
        [Authorize(Policy = Policies.DefaultAuthorization)]
        [Obsolete("This endpoint is obsolete.")]
        [SuppressMessage("Microsoft.Performance", "CA1801:ReviewUnusedParameters", MessageId = "channelId", Justification = "Imported from ServiceStack")]
        [SuppressMessage("Microsoft.Performance", "CA1801:ReviewUnusedParameters", MessageId = "userId", Justification = "Imported from ServiceStack")]
        [SuppressMessage("Microsoft.Performance", "CA1801:ReviewUnusedParameters", MessageId = "groupId", Justification = "Imported from ServiceStack")]
        [SuppressMessage("Microsoft.Performance", "CA1801:ReviewUnusedParameters", MessageId = "startIndex", Justification = "Imported from ServiceStack")]
        [SuppressMessage("Microsoft.Performance", "CA1801:ReviewUnusedParameters", MessageId = "limit", Justification = "Imported from ServiceStack")]
        [SuppressMessage("Microsoft.Performance", "CA1801:ReviewUnusedParameters", MessageId = "status", Justification = "Imported from ServiceStack")]
        [SuppressMessage("Microsoft.Performance", "CA1801:ReviewUnusedParameters", MessageId = "isInProgress", Justification = "Imported from ServiceStack")]
        [SuppressMessage("Microsoft.Performance", "CA1801:ReviewUnusedParameters", MessageId = "seriesTimerId", Justification = "Imported from ServiceStack")]
        [SuppressMessage("Microsoft.Performance", "CA1801:ReviewUnusedParameters", MessageId = "enableImages", Justification = "Imported from ServiceStack")]
        [SuppressMessage("Microsoft.Performance", "CA1801:ReviewUnusedParameters", MessageId = "imageTypeLimit", Justification = "Imported from ServiceStack")]
        [SuppressMessage("Microsoft.Performance", "CA1801:ReviewUnusedParameters", MessageId = "enableImageTypes", Justification = "Imported from ServiceStack")]
        [SuppressMessage("Microsoft.Performance", "CA1801:ReviewUnusedParameters", MessageId = "fields", Justification = "Imported from ServiceStack")]
        [SuppressMessage("Microsoft.Performance", "CA1801:ReviewUnusedParameters", MessageId = "enableUserData", Justification = "Imported from ServiceStack")]
        [SuppressMessage("Microsoft.Performance", "CA1801:ReviewUnusedParameters", MessageId = "enableTotalRecordCount", Justification = "Imported from ServiceStack")]
        public ActionResult<QueryResult<BaseItemDto>> GetRecordingsSeries(
            [FromQuery] string? channelId,
            [FromQuery] Guid? userId,
            [FromQuery] string? groupId,
            [FromQuery] int? startIndex,
            [FromQuery] int? limit,
            [FromQuery] RecordingStatus? status,
            [FromQuery] bool? isInProgress,
            [FromQuery] string? seriesTimerId,
            [FromQuery] bool? enableImages,
            [FromQuery] int? imageTypeLimit,
            [FromQuery] string? enableImageTypes,
            [FromQuery] string? fields,
            [FromQuery] bool? enableUserData,
            [FromQuery] bool enableTotalRecordCount = true)
        {
            return new QueryResult<BaseItemDto>();
        }

        /// <summary>
        /// Gets live tv recording groups.
        /// </summary>
        /// <param name="userId">Optional. Filter by user and attach user data.</param>
        /// <response code="200">Recording groups returned.</response>
        /// <returns>An <see cref="OkResult"/> containing the recording groups.</returns>
        [HttpGet("Recordings/Groups")]
        [ProducesResponseType(StatusCodes.Status200OK)]
        [Authorize(Policy = Policies.DefaultAuthorization)]
        [Obsolete("This endpoint is obsolete.")]
        [SuppressMessage("Microsoft.Performance", "CA1801:ReviewUnusedParameters", MessageId = "userId", Justification = "Imported from ServiceStack")]
        public ActionResult<QueryResult<BaseItemDto>> GetRecordingGroups([FromQuery] Guid? userId)
        {
            return new QueryResult<BaseItemDto>();
        }

        /// <summary>
        /// Gets recording folders.
        /// </summary>
        /// <param name="userId">Optional. Filter by user and attach user data.</param>
        /// <response code="200">Recording folders returned.</response>
        /// <returns>An <see cref="OkResult"/> containing the recording folders.</returns>
        [HttpGet("Recordings/Folders")]
        [ProducesResponseType(StatusCodes.Status200OK)]
        [Authorize(Policy = Policies.DefaultAuthorization)]
        public ActionResult<QueryResult<BaseItemDto>> GetRecordingFolders([FromQuery] Guid? userId)
        {
            var user = userId.HasValue && !userId.Equals(Guid.Empty)
                ? _userManager.GetUserById(userId.Value)
                : null;
            var folders = _liveTvManager.GetRecordingFolders(user);

            var returnArray = _dtoService.GetBaseItemDtos(folders, new DtoOptions(), user);

            return new QueryResult<BaseItemDto>
            {
                Items = returnArray,
                TotalRecordCount = returnArray.Count
            };
        }

        /// <summary>
        /// Gets a live tv recording.
        /// </summary>
        /// <param name="recordingId">Recording id.</param>
        /// <param name="userId">Optional. Attach user data.</param>
        /// <response code="200">Recording returned.</response>
        /// <returns>An <see cref="OkResult"/> containing the live tv recording.</returns>
        [HttpGet("Recordings/{recordingId}")]
        [ProducesResponseType(StatusCodes.Status200OK)]
        [Authorize(Policy = Policies.DefaultAuthorization)]
        public ActionResult<BaseItemDto> GetRecording([FromRoute, Required] Guid recordingId, [FromQuery] Guid? userId)
        {
            var user = userId.HasValue && !userId.Equals(Guid.Empty)
                ? _userManager.GetUserById(userId.Value)
                : null;
            var item = recordingId.Equals(Guid.Empty) ? _libraryManager.GetUserRootFolder() : _libraryManager.GetItemById(recordingId);

            var dtoOptions = new DtoOptions()
                .AddClientFields(Request);

            return _dtoService.GetBaseItemDto(item, dtoOptions, user);
        }

        /// <summary>
        /// Resets a tv tuner.
        /// </summary>
        /// <param name="tunerId">Tuner id.</param>
        /// <response code="204">Tuner reset.</response>
        /// <returns>A <see cref="NoContentResult"/>.</returns>
        [HttpPost("Tuners/{tunerId}/Reset")]
        [ProducesResponseType(StatusCodes.Status204NoContent)]
        [Authorize(Policy = Policies.DefaultAuthorization)]
        public ActionResult ResetTuner([FromRoute, Required] string tunerId)
        {
            AssertUserCanManageLiveTv();
            _liveTvManager.ResetTuner(tunerId, CancellationToken.None);
            return NoContent();
        }

        /// <summary>
        /// Gets a timer.
        /// </summary>
        /// <param name="timerId">Timer id.</param>
        /// <response code="200">Timer returned.</response>
        /// <returns>
        /// A <see cref="Task"/> containing an <see cref="OkResult"/> which contains the timer.
        /// </returns>
        [HttpGet("Timers/{timerId}")]
        [ProducesResponseType(StatusCodes.Status200OK)]
        [Authorize(Policy = Policies.DefaultAuthorization)]
        public async Task<ActionResult<TimerInfoDto>> GetTimer(string timerId)
        {
            return await _liveTvManager.GetTimer(timerId, CancellationToken.None).ConfigureAwait(false);
        }

        /// <summary>
        /// Gets the default values for a new timer.
        /// </summary>
        /// <param name="programId">Optional. To attach default values based on a program.</param>
        /// <response code="200">Default values returned.</response>
        /// <returns>
        /// A <see cref="Task"/> containing an <see cref="OkResult"/> which contains the default values for a timer.
        /// </returns>
        [HttpGet("Timers/Defaults")]
        [ProducesResponseType(StatusCodes.Status200OK)]
        [Authorize(Policy = Policies.DefaultAuthorization)]
        public async Task<ActionResult<SeriesTimerInfoDto>> GetDefaultTimer([FromQuery] string? programId)
        {
            return string.IsNullOrEmpty(programId)
                ? await _liveTvManager.GetNewTimerDefaults(CancellationToken.None).ConfigureAwait(false)
                : await _liveTvManager.GetNewTimerDefaults(programId, CancellationToken.None).ConfigureAwait(false);
        }

        /// <summary>
        /// Gets the live tv timers.
        /// </summary>
        /// <param name="channelId">Optional. Filter by channel id.</param>
        /// <param name="seriesTimerId">Optional. Filter by timers belonging to a series timer.</param>
        /// <param name="isActive">Optional. Filter by timers that are active.</param>
        /// <param name="isScheduled">Optional. Filter by timers that are scheduled.</param>
        /// <returns>
        /// A <see cref="Task"/> containing an <see cref="OkResult"/> which contains the live tv timers.
        /// </returns>
        [HttpGet("Timers")]
        [ProducesResponseType(StatusCodes.Status200OK)]
        [Authorize(Policy = Policies.DefaultAuthorization)]
        public async Task<ActionResult<QueryResult<TimerInfoDto>>> GetTimers(
            [FromQuery] string? channelId,
            [FromQuery] string? seriesTimerId,
            [FromQuery] bool? isActive,
            [FromQuery] bool? isScheduled)
        {
            return await _liveTvManager.GetTimers(
                    new TimerQuery
                    {
                        ChannelId = channelId,
                        SeriesTimerId = seriesTimerId,
                        IsActive = isActive,
                        IsScheduled = isScheduled
                    }, CancellationToken.None)
                .ConfigureAwait(false);
        }

        /// <summary>
        /// Gets available live tv epgs.
        /// </summary>
        /// <param name="channelIds">The channels to return guide information for.</param>
        /// <param name="userId">Optional. Filter by user id.</param>
        /// <param name="minStartDate">Optional. The minimum premiere start date.</param>
        /// <param name="hasAired">Optional. Filter by programs that have completed airing, or not.</param>
        /// <param name="isAiring">Optional. Filter by programs that are currently airing, or not.</param>
        /// <param name="maxStartDate">Optional. The maximum premiere start date.</param>
        /// <param name="minEndDate">Optional. The minimum premiere end date.</param>
        /// <param name="maxEndDate">Optional. The maximum premiere end date.</param>
        /// <param name="isMovie">Optional. Filter for movies.</param>
        /// <param name="isSeries">Optional. Filter for series.</param>
        /// <param name="isNews">Optional. Filter for news.</param>
        /// <param name="isKids">Optional. Filter for kids.</param>
        /// <param name="isSports">Optional. Filter for sports.</param>
        /// <param name="startIndex">Optional. The record index to start at. All items with a lower index will be dropped from the results.</param>
        /// <param name="limit">Optional. The maximum number of records to return.</param>
        /// <param name="sortBy">Optional. Specify one or more sort orders, comma delimited. Options: Name, StartDate.</param>
        /// <param name="sortOrder">Sort Order - Ascending,Descending.</param>
        /// <param name="genres">The genres to return guide information for.</param>
        /// <param name="genreIds">The genre ids to return guide information for.</param>
        /// <param name="enableImages">Optional. Include image information in output.</param>
        /// <param name="imageTypeLimit">Optional. The max number of images to return, per image type.</param>
        /// <param name="enableImageTypes">Optional. The image types to include in the output.</param>
        /// <param name="enableUserData">Optional. Include user data.</param>
        /// <param name="seriesTimerId">Optional. Filter by series timer id.</param>
        /// <param name="librarySeriesId">Optional. Filter by library series id.</param>
        /// <param name="fields">Optional. Specify additional fields of information to return in the output. This allows multiple, comma delimited. Options: Budget, Chapters, DateCreated, Genres, HomePageUrl, IndexOptions, MediaStreams, Overview, ParentId, Path, People, ProviderIds, PrimaryImageAspectRatio, Revenue, SortName, Studios, Taglines.</param>
        /// <param name="enableTotalRecordCount">Retrieve total record count.</param>
        /// <response code="200">Live tv epgs returned.</response>
        /// <returns>
        /// A <see cref="Task"/> containing a <see cref="OkResult"/> which contains the live tv epgs.
        /// </returns>
        [HttpGet("Programs")]
        [ProducesResponseType(StatusCodes.Status200OK)]
        [Authorize(Policy = Policies.DefaultAuthorization)]
        public async Task<ActionResult<QueryResult<BaseItemDto>>> GetLiveTvPrograms(
            [FromQuery] string? channelIds,
            [FromQuery] Guid? userId,
            [FromQuery] DateTime? minStartDate,
            [FromQuery] bool? hasAired,
            [FromQuery] bool? isAiring,
            [FromQuery] DateTime? maxStartDate,
            [FromQuery] DateTime? minEndDate,
            [FromQuery] DateTime? maxEndDate,
            [FromQuery] bool? isMovie,
            [FromQuery] bool? isSeries,
            [FromQuery] bool? isNews,
            [FromQuery] bool? isKids,
            [FromQuery] bool? isSports,
            [FromQuery] int? startIndex,
            [FromQuery] int? limit,
            [FromQuery] string? sortBy,
            [FromQuery] string? sortOrder,
            [FromQuery] string? genres,
            [FromQuery] string? genreIds,
            [FromQuery] bool? enableImages,
            [FromQuery] int? imageTypeLimit,
            [FromQuery] string? enableImageTypes,
            [FromQuery] bool? enableUserData,
            [FromQuery] string? seriesTimerId,
            [FromQuery] Guid? librarySeriesId,
            [FromQuery] string? fields,
            [FromQuery] bool enableTotalRecordCount = true)
        {
            var user = userId.HasValue && !userId.Equals(Guid.Empty)
                ? _userManager.GetUserById(userId.Value)
                : null;

            var query = new InternalItemsQuery(user)
            {
                ChannelIds = RequestHelpers.Split(channelIds, ',', true)
                    .Select(i => new Guid(i)).ToArray(),
                HasAired = hasAired,
                IsAiring = isAiring,
                EnableTotalRecordCount = enableTotalRecordCount,
                MinStartDate = minStartDate,
                MinEndDate = minEndDate,
                MaxStartDate = maxStartDate,
                MaxEndDate = maxEndDate,
                StartIndex = startIndex,
                Limit = limit,
                OrderBy = RequestHelpers.GetOrderBy(sortBy, sortOrder),
                IsNews = isNews,
                IsMovie = isMovie,
                IsSeries = isSeries,
                IsKids = isKids,
                IsSports = isSports,
                SeriesTimerId = seriesTimerId,
                Genres = RequestHelpers.Split(genres, ',', true),
                GenreIds = RequestHelpers.GetGuids(genreIds)
            };

            if (librarySeriesId != null && !librarySeriesId.Equals(Guid.Empty))
            {
                query.IsSeries = true;

                if (_libraryManager.GetItemById(librarySeriesId.Value) is Series series)
                {
                    query.Name = series.Name;
                }
            }

            var dtoOptions = new DtoOptions()
                .AddItemFields(fields)
                .AddClientFields(Request)
                .AddAdditionalDtoOptions(enableImages, enableUserData, imageTypeLimit, enableImageTypes);
            return await _liveTvManager.GetPrograms(query, dtoOptions, CancellationToken.None).ConfigureAwait(false);
        }

        /// <summary>
        /// Gets available live tv epgs.
        /// </summary>
        /// <param name="body">Request body.</param>
        /// <response code="200">Live tv epgs returned.</response>
        /// <returns>
        /// A <see cref="Task"/> containing a <see cref="OkResult"/> which contains the live tv epgs.
        /// </returns>
        [HttpPost("Programs")]
        [ProducesResponseType(StatusCodes.Status200OK)]
        [Authorize(Policy = Policies.DefaultAuthorization)]
        public async Task<ActionResult<QueryResult<BaseItemDto>>> GetPrograms([FromBody] GetProgramsDto body)
        {
            var user = body.UserId.Equals(Guid.Empty) ? null : _userManager.GetUserById(body.UserId);

            var query = new InternalItemsQuery(user)
            {
                ChannelIds = RequestHelpers.Split(body.ChannelIds, ',', true)
                    .Select(i => new Guid(i)).ToArray(),
                HasAired = body.HasAired,
                IsAiring = body.IsAiring,
                EnableTotalRecordCount = body.EnableTotalRecordCount,
                MinStartDate = body.MinStartDate,
                MinEndDate = body.MinEndDate,
                MaxStartDate = body.MaxStartDate,
                MaxEndDate = body.MaxEndDate,
                StartIndex = body.StartIndex,
                Limit = body.Limit,
                OrderBy = RequestHelpers.GetOrderBy(body.SortBy, body.SortOrder),
                IsNews = body.IsNews,
                IsMovie = body.IsMovie,
                IsSeries = body.IsSeries,
                IsKids = body.IsKids,
                IsSports = body.IsSports,
                SeriesTimerId = body.SeriesTimerId,
                Genres = RequestHelpers.Split(body.Genres, ',', true),
                GenreIds = RequestHelpers.GetGuids(body.GenreIds)
            };

            if (!body.LibrarySeriesId.Equals(Guid.Empty))
            {
                query.IsSeries = true;

                if (_libraryManager.GetItemById(body.LibrarySeriesId) is Series series)
                {
                    query.Name = series.Name;
                }
            }

            var dtoOptions = new DtoOptions()
                .AddItemFields(body.Fields)
                .AddClientFields(Request)
                .AddAdditionalDtoOptions(body.EnableImages, body.EnableUserData, body.ImageTypeLimit, body.EnableImageTypes);
            return await _liveTvManager.GetPrograms(query, dtoOptions, CancellationToken.None).ConfigureAwait(false);
        }

        /// <summary>
        /// Gets recommended live tv epgs.
        /// </summary>
        /// <param name="userId">Optional. filter by user id.</param>
        /// <param name="limit">Optional. The maximum number of records to return.</param>
        /// <param name="isAiring">Optional. Filter by programs that are currently airing, or not.</param>
        /// <param name="hasAired">Optional. Filter by programs that have completed airing, or not.</param>
        /// <param name="isSeries">Optional. Filter for series.</param>
        /// <param name="isMovie">Optional. Filter for movies.</param>
        /// <param name="isNews">Optional. Filter for news.</param>
        /// <param name="isKids">Optional. Filter for kids.</param>
        /// <param name="isSports">Optional. Filter for sports.</param>
        /// <param name="enableImages">Optional. Include image information in output.</param>
        /// <param name="imageTypeLimit">Optional. The max number of images to return, per image type.</param>
        /// <param name="enableImageTypes">Optional. The image types to include in the output.</param>
        /// <param name="genreIds">The genres to return guide information for.</param>
        /// <param name="fields">Optional. Specify additional fields of information to return in the output. This allows multiple, comma delimited. Options: Budget, Chapters, DateCreated, Genres, HomePageUrl, IndexOptions, MediaStreams, Overview, ParentId, Path, People, ProviderIds, PrimaryImageAspectRatio, Revenue, SortName, Studios, Taglines.</param>
        /// <param name="enableUserData">Optional. include user data.</param>
        /// <param name="enableTotalRecordCount">Retrieve total record count.</param>
        /// <response code="200">Recommended epgs returned.</response>
        /// <returns>A <see cref="OkResult"/> containing the queryresult of recommended epgs.</returns>
        [HttpGet("Programs/Recommended")]
        [Authorize(Policy = Policies.DefaultAuthorization)]
        [ProducesResponseType(StatusCodes.Status200OK)]
        public ActionResult<QueryResult<BaseItemDto>> GetRecommendedPrograms(
            [FromQuery] Guid? userId,
            [FromQuery] int? limit,
            [FromQuery] bool? isAiring,
            [FromQuery] bool? hasAired,
            [FromQuery] bool? isSeries,
            [FromQuery] bool? isMovie,
            [FromQuery] bool? isNews,
            [FromQuery] bool? isKids,
            [FromQuery] bool? isSports,
            [FromQuery] bool? enableImages,
            [FromQuery] int? imageTypeLimit,
            [FromQuery] string? enableImageTypes,
            [FromQuery] string? genreIds,
            [FromQuery] string? fields,
            [FromQuery] bool? enableUserData,
            [FromQuery] bool enableTotalRecordCount = true)
        {
            var user = userId.HasValue && !userId.Equals(Guid.Empty)
                ? _userManager.GetUserById(userId.Value)
                : null;

            var query = new InternalItemsQuery(user)
            {
                IsAiring = isAiring,
                Limit = limit,
                HasAired = hasAired,
                IsSeries = isSeries,
                IsMovie = isMovie,
                IsKids = isKids,
                IsNews = isNews,
                IsSports = isSports,
                EnableTotalRecordCount = enableTotalRecordCount,
                GenreIds = RequestHelpers.GetGuids(genreIds)
            };

            var dtoOptions = new DtoOptions()
                .AddItemFields(fields)
                .AddClientFields(Request)
                .AddAdditionalDtoOptions(enableImages, enableUserData, imageTypeLimit, enableImageTypes);
            return _liveTvManager.GetRecommendedPrograms(query, dtoOptions, CancellationToken.None);
        }

        /// <summary>
        /// Gets a live tv program.
        /// </summary>
        /// <param name="programId">Program id.</param>
        /// <param name="userId">Optional. Attach user data.</param>
        /// <response code="200">Program returned.</response>
        /// <returns>An <see cref="OkResult"/> containing the livetv program.</returns>
        [HttpGet("Programs/{programId}")]
        [Authorize(Policy = Policies.DefaultAuthorization)]
        [ProducesResponseType(StatusCodes.Status200OK)]
        public async Task<ActionResult<BaseItemDto>> GetProgram(
            [FromRoute, Required] string programId,
            [FromQuery] Guid? userId)
        {
            var user = userId.HasValue && !userId.Equals(Guid.Empty)
                ? _userManager.GetUserById(userId.Value)
                : null;

            return await _liveTvManager.GetProgram(programId, CancellationToken.None, user).ConfigureAwait(false);
        }

        /// <summary>
        /// Deletes a live tv recording.
        /// </summary>
        /// <param name="recordingId">Recording id.</param>
        /// <response code="204">Recording deleted.</response>
        /// <response code="404">Item not found.</response>
        /// <returns>A <see cref="NoContentResult"/> on success, or a <see cref="NotFoundResult"/> if item not found.</returns>
        [HttpDelete("Recordings/{recordingId}")]
        [Authorize(Policy = Policies.DefaultAuthorization)]
        [ProducesResponseType(StatusCodes.Status204NoContent)]
        [ProducesResponseType(StatusCodes.Status404NotFound)]
        public ActionResult DeleteRecording([FromRoute, Required] Guid recordingId)
        {
            AssertUserCanManageLiveTv();

            var item = _libraryManager.GetItemById(recordingId);
            if (item == null)
            {
                return NotFound();
            }

            _libraryManager.DeleteItem(item, new DeleteOptions
            {
                DeleteFileLocation = false
            });

            return NoContent();
        }

        /// <summary>
        /// Cancels a live tv timer.
        /// </summary>
        /// <param name="timerId">Timer id.</param>
        /// <response code="204">Timer deleted.</response>
        /// <returns>A <see cref="NoContentResult"/>.</returns>
        [HttpDelete("Timers/{timerId}")]
        [Authorize(Policy = Policies.DefaultAuthorization)]
        [ProducesResponseType(StatusCodes.Status204NoContent)]
        public async Task<ActionResult> CancelTimer([FromRoute, Required] string timerId)
        {
            AssertUserCanManageLiveTv();
            await _liveTvManager.CancelTimer(timerId).ConfigureAwait(false);
            return NoContent();
        }

        /// <summary>
        /// Updates a live tv timer.
        /// </summary>
        /// <param name="timerId">Timer id.</param>
        /// <param name="timerInfo">New timer info.</param>
        /// <response code="204">Timer updated.</response>
        /// <returns>A <see cref="NoContentResult"/>.</returns>
        [HttpPost("Timers/{timerId}")]
        [Authorize(Policy = Policies.DefaultAuthorization)]
        [ProducesResponseType(StatusCodes.Status204NoContent)]
        [SuppressMessage("Microsoft.Performance", "CA1801:ReviewUnusedParameters", MessageId = "timerId", Justification = "Imported from ServiceStack")]
        public async Task<ActionResult> UpdateTimer([FromRoute, Required] string timerId, [FromBody] TimerInfoDto timerInfo)
        {
            AssertUserCanManageLiveTv();
            await _liveTvManager.UpdateTimer(timerInfo, CancellationToken.None).ConfigureAwait(false);
            return NoContent();
        }

        /// <summary>
        /// Creates a live tv timer.
        /// </summary>
        /// <param name="timerInfo">New timer info.</param>
        /// <response code="204">Timer created.</response>
        /// <returns>A <see cref="NoContentResult"/>.</returns>
        [HttpPost("Timers")]
        [Authorize(Policy = Policies.DefaultAuthorization)]
        [ProducesResponseType(StatusCodes.Status204NoContent)]
        public async Task<ActionResult> CreateTimer([FromBody] TimerInfoDto timerInfo)
        {
            AssertUserCanManageLiveTv();
            await _liveTvManager.CreateTimer(timerInfo, CancellationToken.None).ConfigureAwait(false);
            return NoContent();
        }

        /// <summary>
        /// Gets a live tv series timer.
        /// </summary>
        /// <param name="timerId">Timer id.</param>
        /// <response code="200">Series timer returned.</response>
        /// <response code="404">Series timer not found.</response>
        /// <returns>A <see cref="OkResult"/> on success, or a <see cref="NotFoundResult"/> if timer not found.</returns>
        [HttpGet("SeriesTimers/{timerId}")]
        [Authorize(Policy = Policies.DefaultAuthorization)]
        [ProducesResponseType(StatusCodes.Status200OK)]
        [ProducesResponseType(StatusCodes.Status404NotFound)]
        public async Task<ActionResult<SeriesTimerInfoDto>> GetSeriesTimer([FromRoute, Required] string timerId)
        {
            var timer = await _liveTvManager.GetSeriesTimer(timerId, CancellationToken.None).ConfigureAwait(false);
            if (timer == null)
            {
                return NotFound();
            }

            return timer;
        }

        /// <summary>
        /// Gets live tv series timers.
        /// </summary>
        /// <param name="sortBy">Optional. Sort by SortName or Priority.</param>
        /// <param name="sortOrder">Optional. Sort in Ascending or Descending order.</param>
        /// <response code="200">Timers returned.</response>
        /// <returns>An <see cref="OkResult"/> of live tv series timers.</returns>
        [HttpGet("SeriesTimers")]
        [Authorize(Policy = Policies.DefaultAuthorization)]
        [ProducesResponseType(StatusCodes.Status200OK)]
        public async Task<ActionResult<QueryResult<SeriesTimerInfoDto>>> GetSeriesTimers([FromQuery] string? sortBy, [FromQuery] SortOrder? sortOrder)
        {
            return await _liveTvManager.GetSeriesTimers(
                new SeriesTimerQuery
                {
                    SortOrder = sortOrder ?? SortOrder.Ascending,
                    SortBy = sortBy
                }, CancellationToken.None).ConfigureAwait(false);
        }

        /// <summary>
        /// Cancels a live tv series timer.
        /// </summary>
        /// <param name="timerId">Timer id.</param>
        /// <response code="204">Timer cancelled.</response>
        /// <returns>A <see cref="NoContentResult"/>.</returns>
        [HttpDelete("SeriesTimers/{timerId}")]
        [Authorize(Policy = Policies.DefaultAuthorization)]
        [ProducesResponseType(StatusCodes.Status204NoContent)]
        public async Task<ActionResult> CancelSeriesTimer([FromRoute, Required] string timerId)
        {
            AssertUserCanManageLiveTv();
            await _liveTvManager.CancelSeriesTimer(timerId).ConfigureAwait(false);
            return NoContent();
        }

        /// <summary>
        /// Updates a live tv series timer.
        /// </summary>
        /// <param name="timerId">Timer id.</param>
        /// <param name="seriesTimerInfo">New series timer info.</param>
        /// <response code="204">Series timer updated.</response>
        /// <returns>A <see cref="NoContentResult"/>.</returns>
        [HttpPost("SeriesTimers/{timerId}")]
        [Authorize(Policy = Policies.DefaultAuthorization)]
        [ProducesResponseType(StatusCodes.Status204NoContent)]
        [SuppressMessage("Microsoft.Performance", "CA1801:ReviewUnusedParameters", MessageId = "timerId", Justification = "Imported from ServiceStack")]
        public async Task<ActionResult> UpdateSeriesTimer([FromRoute, Required] string timerId, [FromBody] SeriesTimerInfoDto seriesTimerInfo)
        {
            AssertUserCanManageLiveTv();
            await _liveTvManager.UpdateSeriesTimer(seriesTimerInfo, CancellationToken.None).ConfigureAwait(false);
            return NoContent();
        }

        /// <summary>
        /// Creates a live tv series timer.
        /// </summary>
        /// <param name="seriesTimerInfo">New series timer info.</param>
        /// <response code="204">Series timer info created.</response>
        /// <returns>A <see cref="NoContentResult"/>.</returns>
        [HttpPost("SeriesTimers")]
        [Authorize(Policy = Policies.DefaultAuthorization)]
        [ProducesResponseType(StatusCodes.Status204NoContent)]
        public async Task<ActionResult> CreateSeriesTimer([FromBody] SeriesTimerInfoDto seriesTimerInfo)
        {
            AssertUserCanManageLiveTv();
            await _liveTvManager.CreateSeriesTimer(seriesTimerInfo, CancellationToken.None).ConfigureAwait(false);
            return NoContent();
        }

        /// <summary>
        /// Get recording group.
        /// </summary>
        /// <param name="groupId">Group id.</param>
        /// <returns>A <see cref="NotFoundResult"/>.</returns>
        [HttpGet("Recordings/Groups/{groupId}")]
        [Authorize(Policy = Policies.DefaultAuthorization)]
        [ProducesResponseType(StatusCodes.Status404NotFound)]
        [Obsolete("This endpoint is obsolete.")]
        public ActionResult<BaseItemDto> GetRecordingGroup([FromRoute, Required] Guid? groupId)
        {
            return NotFound();
        }

        /// <summary>
        /// Get guid info.
        /// </summary>
        /// <response code="200">Guid info returned.</response>
        /// <returns>An <see cref="OkResult"/> containing the guide info.</returns>
        [HttpGet("GuideInfo")]
        [Authorize(Policy = Policies.DefaultAuthorization)]
        [ProducesResponseType(StatusCodes.Status200OK)]
        public ActionResult<GuideInfo> GetGuideInfo()
        {
            return _liveTvManager.GetGuideInfo();
        }

        /// <summary>
        /// Adds a tuner host.
        /// </summary>
        /// <param name="tunerHostInfo">New tuner host.</param>
        /// <response code="200">Created tuner host returned.</response>
        /// <returns>A <see cref="OkResult"/> containing the created tuner host.</returns>
        [HttpPost("TunerHosts")]
        [Authorize(Policy = Policies.DefaultAuthorization)]
        [ProducesResponseType(StatusCodes.Status200OK)]
        public async Task<ActionResult<TunerHostInfo>> AddTunerHost([FromBody] TunerHostInfo tunerHostInfo)
        {
            return await _liveTvManager.SaveTunerHost(tunerHostInfo).ConfigureAwait(false);
        }

        /// <summary>
        /// Deletes a tuner host.
        /// </summary>
        /// <param name="id">Tuner host id.</param>
        /// <response code="204">Tuner host deleted.</response>
        /// <returns>A <see cref="NoContentResult"/>.</returns>
        [HttpDelete("TunerHosts")]
        [Authorize(Policy = Policies.DefaultAuthorization)]
        [ProducesResponseType(StatusCodes.Status204NoContent)]
        public ActionResult DeleteTunerHost([FromQuery] string? id)
        {
            var config = _configurationManager.GetConfiguration<LiveTvOptions>("livetv");
            config.TunerHosts = config.TunerHosts.Where(i => !string.Equals(id, i.Id, StringComparison.OrdinalIgnoreCase)).ToArray();
            _configurationManager.SaveConfiguration("livetv", config);
            return NoContent();
        }

        /// <summary>
        /// Gets default listings provider info.
        /// </summary>
        /// <response code="200">Default listings provider info returned.</response>
        /// <returns>An <see cref="OkResult"/> containing the default listings provider info.</returns>
        [HttpGet("ListingProviders/Default")]
        [Authorize(Policy = Policies.DefaultAuthorization)]
        [ProducesResponseType(StatusCodes.Status200OK)]
        public ActionResult<ListingsProviderInfo> GetDefaultListingProvider()
        {
            return new ListingsProviderInfo();
        }

        /// <summary>
        /// Adds a listings provider.
        /// </summary>
        /// <param name="pw">Password.</param>
        /// <param name="listingsProviderInfo">New listings info.</param>
        /// <param name="validateListings">Validate listings.</param>
        /// <param name="validateLogin">Validate login.</param>
        /// <response code="200">Created listings provider returned.</response>
        /// <returns>A <see cref="OkResult"/> containing the created listings provider.</returns>
        [HttpPost("ListingProviders")]
        [Authorize(Policy = Policies.DefaultAuthorization)]
        [ProducesResponseType(StatusCodes.Status200OK)]
        [SuppressMessage("Microsoft.Performance", "CA5350:RemoveSha1", MessageId = "AddListingProvider", Justification = "Imported from ServiceStack")]
        public async Task<ActionResult<ListingsProviderInfo>> AddListingProvider(
            [FromQuery] string? pw,
            [FromBody] ListingsProviderInfo listingsProviderInfo,
            [FromQuery] bool validateListings = false,
            [FromQuery] bool validateLogin = false)
        {
            using var sha = SHA1.Create();
            if (!string.IsNullOrEmpty(pw))
            {
                listingsProviderInfo.Password = Hex.Encode(sha.ComputeHash(Encoding.UTF8.GetBytes(pw)));
            }

            return await _liveTvManager.SaveListingProvider(listingsProviderInfo, validateLogin, validateListings).ConfigureAwait(false);
        }

        /// <summary>
        /// Delete listing provider.
        /// </summary>
        /// <param name="id">Listing provider id.</param>
        /// <response code="204">Listing provider deleted.</response>
        /// <returns>A <see cref="NoContentResult"/>.</returns>
        [HttpDelete("ListingProviders")]
        [Authorize(Policy = Policies.DefaultAuthorization)]
        [ProducesResponseType(StatusCodes.Status204NoContent)]
        public ActionResult DeleteListingProvider([FromQuery] string? id)
        {
            _liveTvManager.DeleteListingsProvider(id);
            return NoContent();
        }

        /// <summary>
        /// Gets available lineups.
        /// </summary>
        /// <param name="id">Provider id.</param>
        /// <param name="type">Provider type.</param>
        /// <param name="location">Location.</param>
        /// <param name="country">Country.</param>
        /// <response code="200">Available lineups returned.</response>
        /// <returns>A <see cref="OkResult"/> containing the available lineups.</returns>
        [HttpGet("ListingProviders/Lineups")]
        [Authorize(Policy = Policies.DefaultAuthorization)]
        [ProducesResponseType(StatusCodes.Status200OK)]
        public async Task<ActionResult<IEnumerable<NameIdPair>>> GetLineups(
            [FromQuery] string? id,
            [FromQuery] string? type,
            [FromQuery] string? location,
            [FromQuery] string? country)
        {
            return await _liveTvManager.GetLineups(type, id, country, location).ConfigureAwait(false);
        }

        /// <summary>
        /// Gets available countries.
        /// </summary>
        /// <response code="200">Available countries returned.</response>
        /// <returns>A <see cref="FileResult"/> containing the available countries.</returns>
        [HttpGet("ListingProviders/SchedulesDirect/Countries")]
        [Authorize(Policy = Policies.DefaultAuthorization)]
        [ProducesResponseType(StatusCodes.Status200OK)]
        [ProducesFile(MediaTypeNames.Application.Json)]
        public async Task<ActionResult> GetSchedulesDirectCountries()
        {
            var client = _httpClientFactory.CreateClient(NamedClient.Default);
            // https://json.schedulesdirect.org/20141201/available/countries
            // Can't dispose the response as it's required up the call chain.
            var response = await client.GetAsync("https://json.schedulesdirect.org/20141201/available/countries")
                .ConfigureAwait(false);

            return File(await response.Content.ReadAsStreamAsync().ConfigureAwait(false), MediaTypeNames.Application.Json);
        }

        /// <summary>
        /// Get channel mapping options.
        /// </summary>
        /// <param name="providerId">Provider id.</param>
        /// <response code="200">Channel mapping options returned.</response>
        /// <returns>An <see cref="OkResult"/> containing the channel mapping options.</returns>
        [HttpGet("ChannelMappingOptions")]
        [Authorize(Policy = Policies.DefaultAuthorization)]
        [ProducesResponseType(StatusCodes.Status200OK)]
        public async Task<ActionResult<ChannelMappingOptionsDto>> GetChannelMappingOptions([FromQuery] string? providerId)
        {
            var config = _configurationManager.GetConfiguration<LiveTvOptions>("livetv");

            var listingsProviderInfo = config.ListingProviders.First(i => string.Equals(providerId, i.Id, StringComparison.OrdinalIgnoreCase));

            var listingsProviderName = _liveTvManager.ListingProviders.First(i => string.Equals(i.Type, listingsProviderInfo.Type, StringComparison.OrdinalIgnoreCase)).Name;

            var tunerChannels = await _liveTvManager.GetChannelsForListingsProvider(providerId, CancellationToken.None)
                .ConfigureAwait(false);

            var providerChannels = await _liveTvManager.GetChannelsFromListingsProviderData(providerId, CancellationToken.None)
                .ConfigureAwait(false);

            var mappings = listingsProviderInfo.ChannelMappings;

            return new ChannelMappingOptionsDto
            {
                TunerChannels = tunerChannels.Select(i => _liveTvManager.GetTunerChannelMapping(i, mappings, providerChannels)).ToList(),
                ProviderChannels = providerChannels.Select(i => new NameIdPair
                {
                    Name = i.Name,
                    Id = i.Id
                }).ToList(),
                Mappings = mappings,
                ProviderName = listingsProviderName
            };
        }

        /// <summary>
        /// Set channel mappings.
        /// </summary>
        /// <param name="providerId">Provider id.</param>
        /// <param name="tunerChannelId">Tuner channel id.</param>
        /// <param name="providerChannelId">Provider channel id.</param>
        /// <response code="200">Created channel mapping returned.</response>
        /// <returns>An <see cref="OkResult"/> containing the created channel mapping.</returns>
        [HttpPost("ChannelMappings")]
        [Authorize(Policy = Policies.DefaultAuthorization)]
        [ProducesResponseType(StatusCodes.Status200OK)]
        public async Task<ActionResult<TunerChannelMapping>> SetChannelMapping(
            [FromQuery] string? providerId,
            [FromQuery] string? tunerChannelId,
            [FromQuery] string? providerChannelId)
        {
            return await _liveTvManager.SetChannelMapping(providerId, tunerChannelId, providerChannelId).ConfigureAwait(false);
        }

        /// <summary>
        /// Get tuner host types.
        /// </summary>
        /// <response code="200">Tuner host types returned.</response>
        /// <returns>An <see cref="OkResult"/> containing the tuner host types.</returns>
        [HttpGet("TunerHosts/Types")]
        [Authorize(Policy = Policies.DefaultAuthorization)]
        [ProducesResponseType(StatusCodes.Status200OK)]
        public ActionResult<IEnumerable<NameIdPair>> GetTunerHostTypes()
        {
            return _liveTvManager.GetTunerHostTypes();
        }

        /// <summary>
        /// Discover tuners.
        /// </summary>
        /// <param name="newDevicesOnly">Only discover new tuners.</param>
        /// <response code="200">Tuners returned.</response>
        /// <returns>An <see cref="OkResult"/> containing the tuners.</returns>
        [HttpGet("Tuners/Discvover")]
        [Authorize(Policy = Policies.DefaultAuthorization)]
        [ProducesResponseType(StatusCodes.Status200OK)]
        public async Task<ActionResult<IEnumerable<TunerHostInfo>>> DiscoverTuners([FromQuery] bool newDevicesOnly = false)
        {
            return await _liveTvManager.DiscoverTuners(newDevicesOnly, CancellationToken.None).ConfigureAwait(false);
        }

        /// <summary>
        /// Gets a live tv recording stream.
        /// </summary>
        /// <param name="recordingId">Recording id.</param>
        /// <response code="200">Recording stream returned.</response>
        /// <response code="404">Recording not found.</response>
        /// <returns>
        /// An <see cref="OkResult"/> containing the recording stream on success,
        /// or a <see cref="NotFoundResult"/> if recording not found.
        /// </returns>
        [HttpGet("LiveRecordings/{recordingId}/stream")]
        [ProducesResponseType(StatusCodes.Status200OK)]
        [ProducesResponseType(StatusCodes.Status404NotFound)]
<<<<<<< HEAD
        [ProducesVideoFile]
        public async Task<ActionResult> GetLiveRecordingFile([FromRoute] string recordingId)
=======
        public async Task<ActionResult> GetLiveRecordingFile([FromRoute, Required] string recordingId)
>>>>>>> 99bbbea9
        {
            var path = _liveTvManager.GetEmbyTvActiveRecordingPath(recordingId);

            if (string.IsNullOrWhiteSpace(path))
            {
                return NotFound();
            }

            await using var memoryStream = new MemoryStream();
            await new ProgressiveFileCopier(path, null, _transcodingJobHelper, CancellationToken.None)
                .WriteToAsync(memoryStream, CancellationToken.None)
                .ConfigureAwait(false);
            return File(memoryStream, MimeTypes.GetMimeType(path));
        }

        /// <summary>
        /// Gets a live tv channel stream.
        /// </summary>
        /// <param name="streamId">Stream id.</param>
        /// <param name="container">Container type.</param>
        /// <response code="200">Stream returned.</response>
        /// <response code="404">Stream not found.</response>
        /// <returns>
        /// An <see cref="OkResult"/> containing the channel stream on success,
        /// or a <see cref="NotFoundResult"/> if stream not found.
        /// </returns>
        [HttpGet("LiveStreamFiles/{streamId}/stream.{container}")]
        [ProducesResponseType(StatusCodes.Status200OK)]
        [ProducesResponseType(StatusCodes.Status404NotFound)]
<<<<<<< HEAD
        [ProducesVideoFile]
        public async Task<ActionResult> GetLiveStreamFile([FromRoute] string streamId, [FromRoute] string container)
=======
        public async Task<ActionResult> GetLiveStreamFile([FromRoute, Required] string streamId, [FromRoute, Required] string container)
>>>>>>> 99bbbea9
        {
            var liveStreamInfo = await _mediaSourceManager.GetDirectStreamProviderByUniqueId(streamId, CancellationToken.None).ConfigureAwait(false);
            if (liveStreamInfo == null)
            {
                return NotFound();
            }

            await using var memoryStream = new MemoryStream();
            await new ProgressiveFileCopier(liveStreamInfo, null, _transcodingJobHelper, CancellationToken.None)
                .WriteToAsync(memoryStream, CancellationToken.None)
                .ConfigureAwait(false);
            return File(memoryStream, MimeTypes.GetMimeType("file." + container));
        }

        private void AssertUserCanManageLiveTv()
        {
            var user = _sessionContext.GetUser(Request);

            if (user == null)
            {
                throw new SecurityException("Anonymous live tv management is not allowed.");
            }

            if (!user.HasPermission(PermissionKind.EnableLiveTvManagement))
            {
                throw new SecurityException("The current user does not have permission to manage live tv.");
            }
        }
    }
}<|MERGE_RESOLUTION|>--- conflicted
+++ resolved
@@ -1179,12 +1179,8 @@
         [HttpGet("LiveRecordings/{recordingId}/stream")]
         [ProducesResponseType(StatusCodes.Status200OK)]
         [ProducesResponseType(StatusCodes.Status404NotFound)]
-<<<<<<< HEAD
         [ProducesVideoFile]
-        public async Task<ActionResult> GetLiveRecordingFile([FromRoute] string recordingId)
-=======
         public async Task<ActionResult> GetLiveRecordingFile([FromRoute, Required] string recordingId)
->>>>>>> 99bbbea9
         {
             var path = _liveTvManager.GetEmbyTvActiveRecordingPath(recordingId);
 
@@ -1214,12 +1210,8 @@
         [HttpGet("LiveStreamFiles/{streamId}/stream.{container}")]
         [ProducesResponseType(StatusCodes.Status200OK)]
         [ProducesResponseType(StatusCodes.Status404NotFound)]
-<<<<<<< HEAD
         [ProducesVideoFile]
-        public async Task<ActionResult> GetLiveStreamFile([FromRoute] string streamId, [FromRoute] string container)
-=======
         public async Task<ActionResult> GetLiveStreamFile([FromRoute, Required] string streamId, [FromRoute, Required] string container)
->>>>>>> 99bbbea9
         {
             var liveStreamInfo = await _mediaSourceManager.GetDirectStreamProviderByUniqueId(streamId, CancellationToken.None).ConfigureAwait(false);
             if (liveStreamInfo == null)
