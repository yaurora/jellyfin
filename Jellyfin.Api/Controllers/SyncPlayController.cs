--- conflicted
+++ resolved
@@ -161,13 +161,8 @@
         public async Task<ActionResult> SyncPlayRemoveFromPlaylist(
             [FromBody, Required] RemoveFromPlaylistRequestDto requestData)
         {
-<<<<<<< HEAD
-            var currentSession = RequestHelpers.GetSession(_sessionManager, _authorizationContext, Request);
+            var currentSession = await RequestHelpers.GetSession(_sessionManager, _authorizationContext, Request).ConfigureAwait(false);
             var syncPlayRequest = new RemoveFromPlaylistGroupRequest(requestData.PlaylistItemIds, requestData.ClearPlaylist, requestData.ClearPlayingItem);
-=======
-            var currentSession = await RequestHelpers.GetSession(_sessionManager, _authorizationContext, Request).ConfigureAwait(false);
-            var syncPlayRequest = new RemoveFromPlaylistGroupRequest(requestData.PlaylistItemIds);
->>>>>>> e9508616
             _syncPlayManager.HandleRequest(currentSession, syncPlayRequest, CancellationToken.None);
             return NoContent();
         }
