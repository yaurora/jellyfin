﻿using System;
using System.Collections.Generic;
using System.ComponentModel.DataAnnotations;
using System.Globalization;
using System.IO;
using System.Runtime.InteropServices;
using System.Threading;
using System.Threading.Tasks;
using Jellyfin.Api.Attributes;
using Jellyfin.Api.Constants;
using Jellyfin.Api.Helpers;
using Jellyfin.Api.Models.PlaybackDtos;
using Jellyfin.Api.Models.StreamingDtos;
using MediaBrowser.Common.Configuration;
using MediaBrowser.Common.Extensions;
using MediaBrowser.Controller.Configuration;
using MediaBrowser.Controller.Devices;
using MediaBrowser.Controller.Dlna;
using MediaBrowser.Controller.Library;
using MediaBrowser.Controller.MediaEncoding;
using MediaBrowser.Controller.Net;
using MediaBrowser.Model.Configuration;
using MediaBrowser.Model.Dlna;
using MediaBrowser.Model.IO;
using MediaBrowser.Model.Net;
using Microsoft.AspNetCore.Authorization;
using Microsoft.AspNetCore.Http;
using Microsoft.AspNetCore.Mvc;
using Microsoft.Extensions.Configuration;
using Microsoft.Extensions.Logging;

namespace Jellyfin.Api.Controllers
{
    /// <summary>
    /// The video hls controller.
    /// </summary>
    [Route("")]
    [Authorize(Policy = Policies.DefaultAuthorization)]
    public class VideoHlsController : BaseJellyfinApiController
    {
        private const string DefaultEncoderPreset = "superfast";
        private readonly TranscodingJobType _transcodingJobType = TranscodingJobType.Hls;

        private readonly EncodingHelper _encodingHelper;
        private readonly IDlnaManager _dlnaManager;
        private readonly IAuthorizationContext _authContext;
        private readonly IUserManager _userManager;
        private readonly ILibraryManager _libraryManager;
        private readonly IMediaSourceManager _mediaSourceManager;
        private readonly IServerConfigurationManager _serverConfigurationManager;
        private readonly IMediaEncoder _mediaEncoder;
        private readonly IFileSystem _fileSystem;
        private readonly ISubtitleEncoder _subtitleEncoder;
        private readonly IConfiguration _configuration;
        private readonly IDeviceManager _deviceManager;
        private readonly TranscodingJobHelper _transcodingJobHelper;
        private readonly ILogger<VideoHlsController> _logger;
        private readonly EncodingOptions _encodingOptions;

        /// <summary>
        /// Initializes a new instance of the <see cref="VideoHlsController"/> class.
        /// </summary>
        /// <param name="mediaEncoder">Instance of the <see cref="IMediaEncoder"/> interface.</param>
        /// <param name="fileSystem">Instance of the <see cref="IFileSystem"/> interface.</param>
        /// <param name="subtitleEncoder">Instance of the <see cref="ISubtitleEncoder"/> interface.</param>
        /// <param name="configuration">Instance of the <see cref="IConfiguration"/> interface.</param>
        /// <param name="dlnaManager">Instance of the <see cref="IDlnaManager"/> interface.</param>
        /// <param name="userManger">Instance of the <see cref="IUserManager"/> interface.</param>
        /// <param name="authorizationContext">Instance of the <see cref="IAuthorizationContext"/> interface.</param>
        /// <param name="libraryManager">Instance of the <see cref="ILibraryManager"/> interface.</param>
        /// <param name="mediaSourceManager">Instance of the <see cref="IMediaSourceManager"/> interface.</param>
        /// <param name="serverConfigurationManager">Instance of the <see cref="IServerConfigurationManager"/> interface.</param>
        /// <param name="deviceManager">Instance of the <see cref="IDeviceManager"/> interface.</param>
        /// <param name="transcodingJobHelper">The <see cref="TranscodingJobHelper"/> singleton.</param>
        /// <param name="logger">Instance of the <see cref="ILogger{VideoHlsController}"/>.</param>
        public VideoHlsController(
            IMediaEncoder mediaEncoder,
            IFileSystem fileSystem,
            ISubtitleEncoder subtitleEncoder,
            IConfiguration configuration,
            IDlnaManager dlnaManager,
            IUserManager userManger,
            IAuthorizationContext authorizationContext,
            ILibraryManager libraryManager,
            IMediaSourceManager mediaSourceManager,
            IServerConfigurationManager serverConfigurationManager,
            IDeviceManager deviceManager,
            TranscodingJobHelper transcodingJobHelper,
            ILogger<VideoHlsController> logger)
        {
            _encodingHelper = new EncodingHelper(mediaEncoder, fileSystem, subtitleEncoder, configuration);

            _dlnaManager = dlnaManager;
            _authContext = authorizationContext;
            _userManager = userManger;
            _libraryManager = libraryManager;
            _mediaSourceManager = mediaSourceManager;
            _serverConfigurationManager = serverConfigurationManager;
            _mediaEncoder = mediaEncoder;
            _fileSystem = fileSystem;
            _subtitleEncoder = subtitleEncoder;
            _configuration = configuration;
            _deviceManager = deviceManager;
            _transcodingJobHelper = transcodingJobHelper;
            _logger = logger;
            _encodingOptions = serverConfigurationManager.GetEncodingOptions();
        }

        /// <summary>
        /// Gets a hls live stream.
        /// </summary>
        /// <param name="itemId">The item id.</param>
        /// <param name="container">The audio container.</param>
        /// <param name="static">Optional. If true, the original file will be streamed statically without any encoding. Use either no url extension or the original file extension. true/false.</param>
        /// <param name="params">The streaming parameters.</param>
        /// <param name="tag">The tag.</param>
        /// <param name="deviceProfileId">Optional. The dlna device profile id to utilize.</param>
        /// <param name="playSessionId">The play session id.</param>
        /// <param name="segmentContainer">The segment container.</param>
        /// <param name="segmentLength">The segment lenght.</param>
        /// <param name="minSegments">The minimum number of segments.</param>
        /// <param name="mediaSourceId">The media version id, if playing an alternate version.</param>
        /// <param name="deviceId">The device id of the client requesting. Used to stop encoding processes when needed.</param>
        /// <param name="audioCodec">Optional. Specify a audio codec to encode to, e.g. mp3. If omitted the server will auto-select using the url's extension. Options: aac, mp3, vorbis, wma.</param>
        /// <param name="enableAutoStreamCopy">Whether or not to allow automatic stream copy if requested values match the original source. Defaults to true.</param>
        /// <param name="allowVideoStreamCopy">Whether or not to allow copying of the video stream url.</param>
        /// <param name="allowAudioStreamCopy">Whether or not to allow copying of the audio stream url.</param>
        /// <param name="breakOnNonKeyFrames">Optional. Whether to break on non key frames.</param>
        /// <param name="audioSampleRate">Optional. Specify a specific audio sample rate, e.g. 44100.</param>
        /// <param name="maxAudioBitDepth">Optional. The maximum audio bit depth.</param>
        /// <param name="audioBitRate">Optional. Specify an audio bitrate to encode to, e.g. 128000. If omitted this will be left to encoder defaults.</param>
        /// <param name="audioChannels">Optional. Specify a specific number of audio channels to encode to, e.g. 2.</param>
        /// <param name="maxAudioChannels">Optional. Specify a maximum number of audio channels to encode to, e.g. 2.</param>
        /// <param name="profile">Optional. Specify a specific an encoder profile (varies by encoder), e.g. main, baseline, high.</param>
        /// <param name="level">Optional. Specify a level for the encoder profile (varies by encoder), e.g. 3, 3.1.</param>
        /// <param name="framerate">Optional. A specific video framerate to encode to, e.g. 23.976. Generally this should be omitted unless the device has specific requirements.</param>
        /// <param name="maxFramerate">Optional. A specific maximum video framerate to encode to, e.g. 23.976. Generally this should be omitted unless the device has specific requirements.</param>
        /// <param name="copyTimestamps">Whether or not to copy timestamps when transcoding with an offset. Defaults to false.</param>
        /// <param name="startTimeTicks">Optional. Specify a starting offset, in ticks. 1 tick = 10000 ms.</param>
        /// <param name="width">Optional. The fixed horizontal resolution of the encoded video.</param>
        /// <param name="height">Optional. The fixed vertical resolution of the encoded video.</param>
        /// <param name="videoBitRate">Optional. Specify a video bitrate to encode to, e.g. 500000. If omitted this will be left to encoder defaults.</param>
        /// <param name="subtitleStreamIndex">Optional. The index of the subtitle stream to use. If omitted no subtitles will be used.</param>
        /// <param name="subtitleMethod">Optional. Specify the subtitle delivery method.</param>
        /// <param name="maxRefFrames">Optional.</param>
        /// <param name="maxVideoBitDepth">Optional. The maximum video bit depth.</param>
        /// <param name="requireAvc">Optional. Whether to require avc.</param>
        /// <param name="deInterlace">Optional. Whether to deinterlace the video.</param>
        /// <param name="requireNonAnamorphic">Optional. Whether to require a non anamporphic stream.</param>
        /// <param name="transcodingMaxAudioChannels">Optional. The maximum number of audio channels to transcode.</param>
        /// <param name="cpuCoreLimit">Optional. The limit of how many cpu cores to use.</param>
        /// <param name="liveStreamId">The live stream id.</param>
        /// <param name="enableMpegtsM2TsMode">Optional. Whether to enable the MpegtsM2Ts mode.</param>
        /// <param name="videoCodec">Optional. Specify a video codec to encode to, e.g. h264. If omitted the server will auto-select using the url's extension. Options: h265, h264, mpeg4, theora, vpx, wmv.</param>
        /// <param name="subtitleCodec">Optional. Specify a subtitle codec to encode to.</param>
        /// <param name="transcodingReasons">Optional. The transcoding reason.</param>
        /// <param name="audioStreamIndex">Optional. The index of the audio stream to use. If omitted the first audio stream will be used.</param>
        /// <param name="videoStreamIndex">Optional. The index of the video stream to use. If omitted the first video stream will be used.</param>
        /// <param name="context">Optional. The <see cref="EncodingContext"/>.</param>
        /// <param name="streamOptions">Optional. The streaming options.</param>
        /// <param name="maxWidth">Optional. The max width.</param>
        /// <param name="maxHeight">Optional. The max height.</param>
        /// <param name="enableSubtitlesInManifest">Optional. Whether to enable subtitles in the manifest.</param>
        /// <response code="200">Hls live stream retrieved.</response>
        /// <returns>A <see cref="FileResult"/> containing the hls file.</returns>
        [HttpGet("Videos/{itemId}/live.m3u8")]
        [ProducesResponseType(StatusCodes.Status200OK)]
        [ProducesPlaylistFile]
        public async Task<ActionResult> GetLiveHlsStream(
            [FromRoute, Required] Guid itemId,
            [FromQuery] string? container,
            [FromQuery] bool? @static,
            [FromQuery] string? @params,
            [FromQuery] string? tag,
            [FromQuery] string? deviceProfileId,
            [FromQuery] string? playSessionId,
            [FromQuery] string? segmentContainer,
            [FromQuery] int? segmentLength,
            [FromQuery] int? minSegments,
            [FromQuery] string? mediaSourceId,
            [FromQuery] string? deviceId,
            [FromQuery] string? audioCodec,
            [FromQuery] bool? enableAutoStreamCopy,
            [FromQuery] bool? allowVideoStreamCopy,
            [FromQuery] bool? allowAudioStreamCopy,
            [FromQuery] bool? breakOnNonKeyFrames,
            [FromQuery] int? audioSampleRate,
            [FromQuery] int? maxAudioBitDepth,
            [FromQuery] int? audioBitRate,
            [FromQuery] int? audioChannels,
            [FromQuery] int? maxAudioChannels,
            [FromQuery] string? profile,
            [FromQuery] string? level,
            [FromQuery] float? framerate,
            [FromQuery] float? maxFramerate,
            [FromQuery] bool? copyTimestamps,
            [FromQuery] long? startTimeTicks,
            [FromQuery] int? width,
            [FromQuery] int? height,
            [FromQuery] int? videoBitRate,
            [FromQuery] int? subtitleStreamIndex,
            [FromQuery] SubtitleDeliveryMethod subtitleMethod,
            [FromQuery] int? maxRefFrames,
            [FromQuery] int? maxVideoBitDepth,
            [FromQuery] bool? requireAvc,
            [FromQuery] bool? deInterlace,
            [FromQuery] bool? requireNonAnamorphic,
            [FromQuery] int? transcodingMaxAudioChannels,
            [FromQuery] int? cpuCoreLimit,
            [FromQuery] string? liveStreamId,
            [FromQuery] bool? enableMpegtsM2TsMode,
            [FromQuery] string? videoCodec,
            [FromQuery] string? subtitleCodec,
            [FromQuery] string? transcodingReasons,
            [FromQuery] int? audioStreamIndex,
            [FromQuery] int? videoStreamIndex,
            [FromQuery] EncodingContext context,
            [FromQuery] Dictionary<string, string> streamOptions,
            [FromQuery] int? maxWidth,
            [FromQuery] int? maxHeight,
            [FromQuery] bool? enableSubtitlesInManifest)
        {
            VideoRequestDto streamingRequest = new VideoRequestDto
            {
                Id = itemId,
                Container = container,
                Static = @static ?? true,
                Params = @params,
                Tag = tag,
                DeviceProfileId = deviceProfileId,
                PlaySessionId = playSessionId,
                SegmentContainer = segmentContainer,
                SegmentLength = segmentLength,
                MinSegments = minSegments,
                MediaSourceId = mediaSourceId,
                DeviceId = deviceId,
                AudioCodec = audioCodec,
                EnableAutoStreamCopy = enableAutoStreamCopy ?? true,
                AllowAudioStreamCopy = allowAudioStreamCopy ?? true,
                AllowVideoStreamCopy = allowVideoStreamCopy ?? true,
                BreakOnNonKeyFrames = breakOnNonKeyFrames ?? false,
                AudioSampleRate = audioSampleRate,
                MaxAudioChannels = maxAudioChannels,
                AudioBitRate = audioBitRate,
                MaxAudioBitDepth = maxAudioBitDepth,
                AudioChannels = audioChannels,
                Profile = profile,
                Level = level,
                Framerate = framerate,
                MaxFramerate = maxFramerate,
                CopyTimestamps = copyTimestamps ?? true,
                StartTimeTicks = startTimeTicks,
                Width = width,
                Height = height,
                VideoBitRate = videoBitRate,
                SubtitleStreamIndex = subtitleStreamIndex,
                SubtitleMethod = subtitleMethod,
                MaxRefFrames = maxRefFrames,
                MaxVideoBitDepth = maxVideoBitDepth,
                RequireAvc = requireAvc ?? true,
                DeInterlace = deInterlace ?? true,
                RequireNonAnamorphic = requireNonAnamorphic ?? true,
                TranscodingMaxAudioChannels = transcodingMaxAudioChannels,
                CpuCoreLimit = cpuCoreLimit,
                LiveStreamId = liveStreamId,
                EnableMpegtsM2TsMode = enableMpegtsM2TsMode ?? true,
                VideoCodec = videoCodec,
                SubtitleCodec = subtitleCodec,
                TranscodeReasons = transcodingReasons,
                AudioStreamIndex = audioStreamIndex,
                VideoStreamIndex = videoStreamIndex,
                Context = context,
                StreamOptions = streamOptions,
                MaxHeight = maxHeight,
                MaxWidth = maxWidth,
                EnableSubtitlesInManifest = enableSubtitlesInManifest ?? true
            };

            var cancellationTokenSource = new CancellationTokenSource();
            using var state = await StreamingHelpers.GetStreamingState(
                    streamingRequest,
                    Request,
                    _authContext,
                    _mediaSourceManager,
                    _userManager,
                    _libraryManager,
                    _serverConfigurationManager,
                    _mediaEncoder,
                    _fileSystem,
                    _subtitleEncoder,
                    _configuration,
                    _dlnaManager,
                    _deviceManager,
                    _transcodingJobHelper,
                    _transcodingJobType,
                    cancellationTokenSource.Token)
                .ConfigureAwait(false);

            TranscodingJobDto? job = null;
            var playlistPath = Path.ChangeExtension(state.OutputFilePath, ".m3u8");

            if (!System.IO.File.Exists(playlistPath))
            {
                var transcodingLock = _transcodingJobHelper.GetTranscodingLock(playlistPath);
                await transcodingLock.WaitAsync(cancellationTokenSource.Token).ConfigureAwait(false);
                try
                {
                    if (!System.IO.File.Exists(playlistPath))
                    {
                        // If the playlist doesn't already exist, startup ffmpeg
                        try
                        {
                            job = await _transcodingJobHelper.StartFfMpeg(
                                    state,
                                    playlistPath,
                                    GetCommandLineArguments(playlistPath, state),
                                    Request,
                                    _transcodingJobType,
                                    cancellationTokenSource)
                                .ConfigureAwait(false);
                            job.IsLiveOutput = true;
                        }
                        catch
                        {
                            state.Dispose();
                            throw;
                        }

                        minSegments = state.MinSegments;
                        if (minSegments > 0)
                        {
                            await HlsHelpers.WaitForMinimumSegmentCount(playlistPath, minSegments, _logger, cancellationTokenSource.Token).ConfigureAwait(false);
                        }
                    }
                }
                finally
                {
                    transcodingLock.Release();
                }
            }

            job ??= _transcodingJobHelper.OnTranscodeBeginRequest(playlistPath, _transcodingJobType);

            if (job != null)
            {
                _transcodingJobHelper.OnTranscodeEndRequest(job);
            }

            var playlistText = HlsHelpers.GetLivePlaylistText(playlistPath, state);

            return Content(playlistText, MimeTypes.GetMimeType("playlist.m3u8"));
        }

        /// <summary>
        /// Gets the command line arguments for ffmpeg.
        /// </summary>
        /// <param name="outputPath">The output path of the file.</param>
        /// <param name="state">The <see cref="StreamState"/>.</param>
        /// <returns>The command line arguments as a string.</returns>
        private string GetCommandLineArguments(string outputPath, StreamState state)
        {
            var videoCodec = _encodingHelper.GetVideoEncoder(state, _encodingOptions);
            var threads = _encodingHelper.GetNumberOfThreads(state, _encodingOptions, videoCodec);
            var inputModifier = _encodingHelper.GetInputModifier(state, _encodingOptions);
<<<<<<< HEAD
            var mapArgs = state.IsOutputVideo ? _encodingHelper.GetMapArgs(state) : string.Empty;
=======
            var format = !string.IsNullOrWhiteSpace(state.Request.SegmentContainer) ? "." + state.Request.SegmentContainer : ".ts";
            var directory = Path.GetDirectoryName(outputPath) ?? throw new ArgumentException($"Provided path ({outputPath}) is not valid.", nameof(outputPath));
            var outputTsArg = Path.Combine(directory, Path.GetFileNameWithoutExtension(outputPath)) + "%d" + format;
>>>>>>> 8d1d77db

            var outputFileNameWithoutExtension = Path.GetFileNameWithoutExtension(outputPath);
            var outputPrefix = Path.Combine(Path.GetDirectoryName(outputPath), outputFileNameWithoutExtension);
            var outputExtension = HlsHelpers.GetSegmentFileExtension(state.Request.SegmentContainer);
            var outputTsArg = outputPrefix + "%d" + outputExtension;

            var segmentFormat = outputExtension.TrimStart('.');
            if (string.Equals(segmentFormat, "ts", StringComparison.OrdinalIgnoreCase))
            {
                segmentFormat = "mpegts";
            }
            else if (string.Equals(segmentFormat, "mp4", StringComparison.OrdinalIgnoreCase))
            {
                var outputFmp4HeaderArg = string.Empty;
                var isWindows = RuntimeInformation.IsOSPlatform(OSPlatform.Windows);
                if (isWindows)
                {
                    // on Windows, the path of fmp4 header file needs to be configured
                    outputFmp4HeaderArg = " -hls_fmp4_init_filename \"" + outputPrefix + "-1" + outputExtension + "\"";
                }
                else
                {
                    // on Linux/Unix, ffmpeg generate fmp4 header file to m3u8 output folder
                    outputFmp4HeaderArg = " -hls_fmp4_init_filename \"" + outputFileNameWithoutExtension + "-1" + outputExtension + "\"";
                }

                segmentFormat = "fmp4" + outputFmp4HeaderArg;
            }
            else
            {
                _logger.LogError("Invalid HLS segment container: " + segmentFormat);
            }

            var maxMuxingQueueSize = _encodingOptions.MaxMuxingQueueSize > 128
                ? _encodingOptions.MaxMuxingQueueSize.ToString(CultureInfo.InvariantCulture)
                : "128";

            var baseUrlParam = string.Format(
                CultureInfo.InvariantCulture,
                "\"hls/{0}/\"",
                Path.GetFileNameWithoutExtension(outputPath));

            return string.Format(
                    CultureInfo.InvariantCulture,
                    "{0} {1} -map_metadata -1 -map_chapters -1 -threads {2} {3} {4} {5} -copyts -avoid_negative_ts disabled -max_muxing_queue_size {6} -f hls -max_delay 5000000 -hls_time {7} -hls_segment_type {8} -start_number 0 -hls_base_url {9} -hls_playlist_type event -hls_segment_filename \"{10}\" -y \"{11}\"",
                    inputModifier,
                    _encodingHelper.GetInputArgument(state, _encodingOptions),
                    threads,
                    mapArgs,
                    GetVideoArguments(state),
                    GetAudioArguments(state),
                    maxMuxingQueueSize,
                    state.SegmentLength.ToString(CultureInfo.InvariantCulture),
                    segmentFormat,
                    baseUrlParam,
                    outputTsArg,
                    outputPath).Trim();
        }

        /// <summary>
        /// Gets the audio arguments for transcoding.
        /// </summary>
        /// <param name="state">The <see cref="StreamState"/>.</param>
        /// <returns>The command line arguments for audio transcoding.</returns>
        private string GetAudioArguments(StreamState state)
        {
            if (state.AudioStream == null)
            {
                return string.Empty;
            }

            var audioCodec = _encodingHelper.GetAudioEncoder(state);

            if (!state.IsOutputVideo)
            {
                if (EncodingHelper.IsCopyCodec(audioCodec))
                {
                    var segmentFormat = HlsHelpers.GetSegmentFileExtension(state.Request.SegmentContainer).TrimStart('.');
                    var bitStreamArgs = string.Empty;

                    // Apply aac_adtstoasc bitstream filter when media source is in mpegts.
                    if (string.Equals(segmentFormat, "mp4", StringComparison.OrdinalIgnoreCase)
                        && (string.Equals(state.MediaSource.Container, "mpegts", StringComparison.OrdinalIgnoreCase)
                            || string.Equals(state.MediaSource.Container, "hls", StringComparison.OrdinalIgnoreCase)))
                    {
                        bitStreamArgs = _encodingHelper.GetBitStreamArgs(state.AudioStream);
                        bitStreamArgs = string.IsNullOrEmpty(bitStreamArgs) ? string.Empty : " " + bitStreamArgs;
                    }

                    return "-acodec copy -strict -2" + bitStreamArgs;
                }

                var audioTranscodeParams = new List<string>();

                audioTranscodeParams.Add("-acodec " + audioCodec);

                if (state.OutputAudioBitrate.HasValue)
                {
                    audioTranscodeParams.Add("-ab " + state.OutputAudioBitrate.Value.ToString(CultureInfo.InvariantCulture));
                }

                if (state.OutputAudioChannels.HasValue)
                {
                    audioTranscodeParams.Add("-ac " + state.OutputAudioChannels.Value.ToString(CultureInfo.InvariantCulture));
                }

                if (state.OutputAudioSampleRate.HasValue)
                {
                    audioTranscodeParams.Add("-ar " + state.OutputAudioSampleRate.Value.ToString(CultureInfo.InvariantCulture));
                }

                audioTranscodeParams.Add("-vn");
                return string.Join(' ', audioTranscodeParams);
            }

            if (EncodingHelper.IsCopyCodec(audioCodec))
            {
                var segmentFormat = HlsHelpers.GetSegmentFileExtension(state.Request.SegmentContainer).TrimStart('.');
                var bitStreamArgs = string.Empty;

                // Apply aac_adtstoasc bitstream filter when media source is in mpegts.
                if (string.Equals(segmentFormat, "mp4", StringComparison.OrdinalIgnoreCase)
                    && (string.Equals(state.MediaSource.Container, "mpegts", StringComparison.OrdinalIgnoreCase)
                        || string.Equals(state.MediaSource.Container, "hls", StringComparison.OrdinalIgnoreCase)))
                {
                    bitStreamArgs = _encodingHelper.GetBitStreamArgs(state.AudioStream);
                    bitStreamArgs = !string.IsNullOrEmpty(bitStreamArgs) ? " " + bitStreamArgs : string.Empty;
                }

                return "-acodec copy -strict -2" + bitStreamArgs;
            }

            var args = "-codec:a:0 " + audioCodec;

            var channels = state.OutputAudioChannels;

            if (channels.HasValue)
            {
                args += " -ac " + channels.Value;
            }

            var bitrate = state.OutputAudioBitrate;

            if (bitrate.HasValue)
            {
                args += " -ab " + bitrate.Value.ToString(CultureInfo.InvariantCulture);
            }

            if (state.OutputAudioSampleRate.HasValue)
            {
                args += " -ar " + state.OutputAudioSampleRate.Value.ToString(CultureInfo.InvariantCulture);
            }

            args += " " + _encodingHelper.GetAudioFilterParam(state, _encodingOptions, true);

            return args;
        }

        /// <summary>
        /// Gets the video arguments for transcoding.
        /// </summary>
        /// <param name="state">The <see cref="StreamState"/>.</param>
        /// <returns>The command line arguments for video transcoding.</returns>
        private string GetVideoArguments(StreamState state)
        {
            if (state.VideoStream == null)
            {
                return string.Empty;
            }

            if (!state.IsOutputVideo)
            {
                return string.Empty;
            }

            var codec = _encodingHelper.GetVideoEncoder(state, _encodingOptions);

            var args = "-codec:v:0 " + codec;

            // Prefer hvc1 to hev1.
            if (string.Equals(state.ActualOutputVideoCodec, "h265", StringComparison.OrdinalIgnoreCase)
                || string.Equals(state.ActualOutputVideoCodec, "hevc", StringComparison.OrdinalIgnoreCase)
                || string.Equals(codec, "h265", StringComparison.OrdinalIgnoreCase)
                || string.Equals(codec, "hevc", StringComparison.OrdinalIgnoreCase))
            {
                args += " -tag:v:0 hvc1";
            }

            // if (state.EnableMpegtsM2TsMode)
            // {
            //     args += " -mpegts_m2ts_mode 1";
            // }

            // See if we can save come cpu cycles by avoiding encoding.
            if (EncodingHelper.IsCopyCodec(codec))
            {
                // If h264_mp4toannexb is ever added, do not use it for live tv.
                if (state.VideoStream != null && !string.Equals(state.VideoStream.NalLengthSize, "0", StringComparison.OrdinalIgnoreCase))
                {
                    string bitStreamArgs = _encodingHelper.GetBitStreamArgs(state.VideoStream);
                    if (!string.IsNullOrEmpty(bitStreamArgs))
                    {
                        args += " " + bitStreamArgs;
                    }
                }

                args += " -start_at_zero";
            }
            else
            {
                var gopArg = string.Empty;
                var keyFrameArg = string.Format(
                    CultureInfo.InvariantCulture,
                    " -force_key_frames \"expr:gte(t,n_forced*{0})\"",
                    state.SegmentLength.ToString(CultureInfo.InvariantCulture));

                var framerate = state.VideoStream?.RealFrameRate;
                if (framerate.HasValue)
                {
                    // This is to make sure keyframe interval is limited to our segment,
                    // as forcing keyframes is not enough.
                    // Example: we encoded half of desired length, then codec detected
                    // scene cut and inserted a keyframe; next forced keyframe would
                    // be created outside of segment, which breaks seeking.
                    // -sc_threshold 0 is used to prevent the hardware encoder from post processing to break the set keyframe.
                    gopArg = string.Format(
                        CultureInfo.InvariantCulture,
                        " -g {0} -keyint_min {0} -sc_threshold 0",
                        Math.Ceiling(state.SegmentLength * framerate.Value));
                }

                args += " " + _encodingHelper.GetVideoQualityParam(state, codec, _encodingOptions, DefaultEncoderPreset);

                // Unable to force key frames using these encoders, set key frames by GOP.
                if (string.Equals(codec, "h264_qsv", StringComparison.OrdinalIgnoreCase)
                    || string.Equals(codec, "h264_nvenc", StringComparison.OrdinalIgnoreCase)
                    || string.Equals(codec, "h264_amf", StringComparison.OrdinalIgnoreCase)
                    || string.Equals(codec, "hevc_qsv", StringComparison.OrdinalIgnoreCase)
                    || string.Equals(codec, "hevc_nvenc", StringComparison.OrdinalIgnoreCase)
                    || string.Equals(codec, "hevc_amf", StringComparison.OrdinalIgnoreCase))
                {
                    args += " " + gopArg;
                }
                else if (string.Equals(codec, "libx264", StringComparison.OrdinalIgnoreCase)
                        || string.Equals(codec, "libx265", StringComparison.OrdinalIgnoreCase)
                        || string.Equals(codec, "h264_vaapi", StringComparison.OrdinalIgnoreCase)
                        || string.Equals(codec, "hevc_vaapi", StringComparison.OrdinalIgnoreCase))
                {
                    args += " " + keyFrameArg;
                }
                else
                {
                    args += " " + keyFrameArg + gopArg;
                }

                // Currenly b-frames in libx265 breaks the FMP4-HLS playback on iOS, disable it for now.
                if (string.Equals(codec, "libx265", StringComparison.OrdinalIgnoreCase))
                {
                    args += " -bf 0";
                }

                var hasGraphicalSubs = state.SubtitleStream != null && !state.SubtitleStream.IsTextSubtitleStream && state.SubtitleDeliveryMethod == SubtitleDeliveryMethod.Encode;

                if (hasGraphicalSubs)
                {
                    // Graphical subs overlay and resolution params.
                    args += _encodingHelper.GetGraphicalSubtitleParam(state, _encodingOptions, codec);
                }
                else
                {
                    // Resolution params.
                    args += _encodingHelper.GetOutputSizeParam(state, _encodingOptions, codec);
                }

                if (!(state.SubtitleStream != null && state.SubtitleStream.IsExternal && !state.SubtitleStream.IsTextSubtitleStream))
                {
                    args += " -start_at_zero";
                }
            }

            args += " -flags -global_header";

            if (!string.IsNullOrEmpty(state.OutputVideoSync))
            {
                args += " -vsync " + state.OutputVideoSync;
            }

            args += _encodingHelper.GetOutputFFlags(state);

            return args;
        }
    }
}<|MERGE_RESOLUTION|>--- conflicted
+++ resolved
@@ -362,16 +362,11 @@
             var videoCodec = _encodingHelper.GetVideoEncoder(state, _encodingOptions);
             var threads = _encodingHelper.GetNumberOfThreads(state, _encodingOptions, videoCodec);
             var inputModifier = _encodingHelper.GetInputModifier(state, _encodingOptions);
-<<<<<<< HEAD
             var mapArgs = state.IsOutputVideo ? _encodingHelper.GetMapArgs(state) : string.Empty;
-=======
-            var format = !string.IsNullOrWhiteSpace(state.Request.SegmentContainer) ? "." + state.Request.SegmentContainer : ".ts";
+
             var directory = Path.GetDirectoryName(outputPath) ?? throw new ArgumentException($"Provided path ({outputPath}) is not valid.", nameof(outputPath));
-            var outputTsArg = Path.Combine(directory, Path.GetFileNameWithoutExtension(outputPath)) + "%d" + format;
->>>>>>> 8d1d77db
-
             var outputFileNameWithoutExtension = Path.GetFileNameWithoutExtension(outputPath);
-            var outputPrefix = Path.Combine(Path.GetDirectoryName(outputPath), outputFileNameWithoutExtension);
+            var outputPrefix = Path.Combine(directory, outputFileNameWithoutExtension);
             var outputExtension = HlsHelpers.GetSegmentFileExtension(state.Request.SegmentContainer);
             var outputTsArg = outputPrefix + "%d" + outputExtension;
 
