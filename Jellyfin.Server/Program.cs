using System;
using System.Diagnostics;
using System.IO;
using System.Linq;
using System.Net;
using System.Net.Security;
using System.Reflection;
using System.Runtime.InteropServices;
using System.Threading;
using System.Threading.Tasks;
using Emby.Drawing;
using Emby.Server.Implementations;
using Emby.Server.Implementations.EnvironmentInfo;
using Emby.Server.Implementations.IO;
using Emby.Server.Implementations.Networking;
using MediaBrowser.Common.Configuration;
using MediaBrowser.Controller.Drawing;
using MediaBrowser.Model.Globalization;
using MediaBrowser.Model.IO;
using Microsoft.Extensions.Configuration;
using Microsoft.Extensions.Logging;
using Serilog;
using Serilog.AspNetCore;
using ILogger = Microsoft.Extensions.Logging.ILogger;

namespace Jellyfin.Server
{
    public static class Program
    {
        private static readonly CancellationTokenSource _tokenSource = new CancellationTokenSource();
        private static readonly ILoggerFactory _loggerFactory = new SerilogLoggerFactory();
        private static ILogger _logger;
        private static bool _restartOnShutdown;

        public static async Task Main(string[] args)
        {
            StartupOptions options = new StartupOptions(args);
            Version version = Assembly.GetEntryAssembly().GetName().Version;

            if (options.ContainsOption("-v") || options.ContainsOption("--version"))
            {
                Console.WriteLine(version.ToString());
            }

            ServerApplicationPaths appPaths = CreateApplicationPaths(options);

            // $JELLYFIN_LOG_DIR needs to be set for the logger configuration manager
            Environment.SetEnvironmentVariable("JELLYFIN_LOG_DIR", appPaths.LogDirectoryPath);
            await createLogger(appPaths);
            _logger = _loggerFactory.CreateLogger("Main");

            AppDomain.CurrentDomain.UnhandledException += (sender, e)
                => _logger.LogCritical((Exception)e.ExceptionObject, "Unhandled Exception");

            // Intercept Ctrl+C and Ctrl+Break
            Console.CancelKeyPress += (sender, e) =>
            {
                if (_tokenSource.IsCancellationRequested)
                {
                    return; // Already shutting down
                }
                e.Cancel = true;
                _logger.LogInformation("Ctrl+C, shutting down");
                Environment.ExitCode = 128 + 2;
                Shutdown();
            };

            // Register a SIGTERM handler
            AppDomain.CurrentDomain.ProcessExit += (sender, e) =>
            {
                if (_tokenSource.IsCancellationRequested)
                {
                    return; // Already shutting down
                }
                _logger.LogInformation("Received a SIGTERM signal, shutting down");
                Environment.ExitCode = 128 + 15;
                Shutdown();
            };

            _logger.LogInformation("Jellyfin version: {Version}", version);

            EnvironmentInfo environmentInfo = new EnvironmentInfo(getOperatingSystem());
            ApplicationHost.LogEnvironmentInfo(_logger, appPaths, environmentInfo);

            SQLitePCL.Batteries_V2.Init();

            // Allow all https requests
            ServicePointManager.ServerCertificateValidationCallback = new RemoteCertificateValidationCallback(delegate { return true; });

            var fileSystem = new ManagedFileSystem(_loggerFactory, environmentInfo, null, appPaths.TempDirectory, true);

            using (var appHost = new CoreAppHost(
                appPaths,
                _loggerFactory,
                options,
                fileSystem,
                environmentInfo,
                new NullImageEncoder(),
                new SystemEvents(),
                new NetworkManager(_loggerFactory, environmentInfo)))
            {
                appHost.Init();

<<<<<<< HEAD
                appHost.ImageProcessor.ImageEncoder = GetImageEncoder(_logger, fileSystem, options, appPaths, appHost.LocalizationManager);
=======
                appHost.ImageProcessor.ImageEncoder = getImageEncoder(fileSystem, () => appHost.HttpClient, appPaths, appHost.LocalizationManager);
>>>>>>> 803bf563

                _logger.LogInformation("Running startup tasks");

                await appHost.RunStartupTasks();

                // TODO: read input for a stop command

                try
                {
                    // Block main thread until shutdown
                    await Task.Delay(-1, _tokenSource.Token);
                }
                catch (TaskCanceledException)
                {
                    // Don't throw on cancellation
                }

                _logger.LogInformation("Disposing app host");
            }

            if (_restartOnShutdown)
            {
                StartNewInstance(options);
            }
        }

        private static ServerApplicationPaths CreateApplicationPaths(StartupOptions options)
        {
            string programDataPath = Environment.GetEnvironmentVariable("JELLYFIN_DATA_PATH");
            if (string.IsNullOrEmpty(programDataPath))
            {
                if (options.ContainsOption("-programdata"))
                {
                    programDataPath = options.GetOption("-programdata");
                }
                else
                {
                    if (RuntimeInformation.IsOSPlatform(OSPlatform.Windows))
                    {
                        programDataPath = Environment.GetFolderPath(Environment.SpecialFolder.ApplicationData);
                    }
                    else
                    {
                        // $XDG_DATA_HOME defines the base directory relative to which user specific data files should be stored.
                        programDataPath = Environment.GetEnvironmentVariable("XDG_DATA_HOME");
                        // If $XDG_DATA_HOME is either not set or empty, $HOME/.local/share should be used.
                        if (string.IsNullOrEmpty(programDataPath))
                        {
                            programDataPath = Path.Combine(Environment.GetFolderPath(Environment.SpecialFolder.UserProfile), ".local", "share");
                        }
                    }

                    programDataPath = Path.Combine(programDataPath, "jellyfin");
                }
            }

            if (string.IsNullOrEmpty(programDataPath))
            {
                Console.WriteLine("Cannot continue without path to program data folder (try -programdata)");
                Environment.Exit(1);
            }
            else
            {
                Directory.CreateDirectory(programDataPath);
            }

            string configDir = Environment.GetEnvironmentVariable("JELLYFIN_CONFIG_DIR");
            if (string.IsNullOrEmpty(configDir))
            {
                if (options.ContainsOption("-configdir"))
                {
                    configDir = options.GetOption("-configdir");
                }
                else
                {
                    // Let BaseApplicationPaths set up the default value
                    configDir = null;
                }
            }

            if (configDir != null)
            {
                Directory.CreateDirectory(configDir);
            }

            string logDir = Environment.GetEnvironmentVariable("JELLYFIN_LOG_DIR");
            if (string.IsNullOrEmpty(logDir))
            {
                if (options.ContainsOption("-logdir"))
                {
                    logDir = options.GetOption("-logdir");
                }
                else
                {
                    // Let BaseApplicationPaths set up the default value
                    logDir = null;
                }
            }

            if (logDir != null)
            {
                Directory.CreateDirectory(logDir);
            }

            string appPath = AppContext.BaseDirectory;

            return new ServerApplicationPaths(programDataPath, appPath, appPath, logDir, configDir);
        }

        private static async Task createLogger(IApplicationPaths appPaths)
        {
            try
            {
                string configPath = Path.Combine(appPaths.ConfigurationDirectoryPath, "logging.json");

                if (!File.Exists(configPath))
                {
                    // For some reason the csproj name is used instead of the assembly name
                    using (Stream rscstr = typeof(Program).Assembly
                        .GetManifestResourceStream("Jellyfin.Server.Resources.Configuration.logging.json"))
                    using (Stream fstr = File.Open(configPath, FileMode.CreateNew))
                    {
                        await rscstr.CopyToAsync(fstr);
                    }
                }
                var configuration = new ConfigurationBuilder()
                    .SetBasePath(appPaths.ConfigurationDirectoryPath)
                    .AddJsonFile("logging.json")
                    .AddEnvironmentVariables("JELLYFIN_")
                    .Build();

                // Serilog.Log is used by SerilogLoggerFactory when no logger is specified
                Serilog.Log.Logger = new LoggerConfiguration()
                    .ReadFrom.Configuration(configuration)
                    .Enrich.FromLogContext()
                    .CreateLogger();
            }
            catch (Exception ex)
            {
                Serilog.Log.Logger = new LoggerConfiguration()
                    .WriteTo.Console(outputTemplate: "[{Timestamp:HH:mm:ss}] [{Level:u3}] {Message:lj}{NewLine}{Exception}")
                    .WriteTo.Async(x => x.File(
                        Path.Combine(appPaths.LogDirectoryPath, "log_.log"),
                        rollingInterval: RollingInterval.Day,
                        outputTemplate: "[{Timestamp:yyyy-MM-dd HH:mm:ss.fff zzz}] [{Level:u3}] {Message}{NewLine}{Exception}"))
                    .Enrich.FromLogContext()
                    .CreateLogger();

                Serilog.Log.Logger.Fatal(ex, "Failed to create/read logger configuration");
            }
        }

<<<<<<< HEAD
        public static IImageEncoder GetImageEncoder(
            ILogger logger,
            IFileSystem fileSystem,
            StartupOptions startupOptions,
=======
        public static IImageEncoder getImageEncoder(
            IFileSystem fileSystem,
            Func<IHttpClient> httpClient,
>>>>>>> 803bf563
            IApplicationPaths appPaths,
            ILocalizationManager localizationManager)
        {
            try
            {
<<<<<<< HEAD
                return new SkiaEncoder(logger, appPaths, fileSystem, localizationManager);
=======
                return new SkiaEncoder(_loggerFactory, appPaths, httpClient, fileSystem, localizationManager);
>>>>>>> 803bf563
            }
            catch (Exception ex)
            {
                _logger.LogInformation(ex, "Skia not available. Will fallback to NullIMageEncoder. {0}");
            }

            return new NullImageEncoder();
        }

        private static MediaBrowser.Model.System.OperatingSystem getOperatingSystem()
        {
            switch (Environment.OSVersion.Platform)
            {
                case PlatformID.MacOSX:
                    return MediaBrowser.Model.System.OperatingSystem.OSX;
                case PlatformID.Win32NT:
                    return MediaBrowser.Model.System.OperatingSystem.Windows;
                case PlatformID.Unix:
                default:
                    {
                        string osDescription = RuntimeInformation.OSDescription;
                        if (osDescription.Contains("linux", StringComparison.OrdinalIgnoreCase))
                        {
                            return MediaBrowser.Model.System.OperatingSystem.Linux;
                        }
                        else if (osDescription.Contains("darwin", StringComparison.OrdinalIgnoreCase))
                        {
                            return MediaBrowser.Model.System.OperatingSystem.OSX;
                        }
                        else if (osDescription.Contains("bsd", StringComparison.OrdinalIgnoreCase))
                        {
                            return MediaBrowser.Model.System.OperatingSystem.BSD;
                        }
                        throw new Exception($"Can't resolve OS with description: '{osDescription}'");
                    }
            }
        }

        public static void Shutdown()
        {
            if (!_tokenSource.IsCancellationRequested)
            {
                _tokenSource.Cancel();
            }
        }

        public static void Restart()
        {
            _restartOnShutdown = true;

            Shutdown();
        }

        private static void StartNewInstance(StartupOptions startupOptions)
        {
            _logger.LogInformation("Starting new instance");

            string module = startupOptions.GetOption("-restartpath");

            if (string.IsNullOrWhiteSpace(module))
            {
                module = Environment.GetCommandLineArgs().First();
            }

            string commandLineArgsString;

            if (startupOptions.ContainsOption("-restartargs"))
            {
                commandLineArgsString = startupOptions.GetOption("-restartargs") ?? string.Empty;
            }
            else
            {
                commandLineArgsString = string.Join(" ",
                    Environment.GetCommandLineArgs()
                        .Skip(1)
                        .Select(NormalizeCommandLineArgument)
                    );
            }

            _logger.LogInformation("Executable: {0}", module);
            _logger.LogInformation("Arguments: {0}", commandLineArgsString);

            Process.Start(module, commandLineArgsString);
        }

        private static string NormalizeCommandLineArgument(string arg)
        {
            if (!arg.Contains(" ", StringComparison.OrdinalIgnoreCase))
            {
                return arg;
            }

            return "\"" + arg + "\"";
        }
    }
}<|MERGE_RESOLUTION|>--- conflicted
+++ resolved
@@ -101,11 +101,7 @@
             {
                 appHost.Init();
 
-<<<<<<< HEAD
-                appHost.ImageProcessor.ImageEncoder = GetImageEncoder(_logger, fileSystem, options, appPaths, appHost.LocalizationManager);
-=======
-                appHost.ImageProcessor.ImageEncoder = getImageEncoder(fileSystem, () => appHost.HttpClient, appPaths, appHost.LocalizationManager);
->>>>>>> 803bf563
+                appHost.ImageProcessor.ImageEncoder = GetImageEncoder(fileSystem, appPaths, appHost.LocalizationManager);
 
                 _logger.LogInformation("Running startup tasks");
 
@@ -258,26 +254,14 @@
             }
         }
 
-<<<<<<< HEAD
-        public static IImageEncoder GetImageEncoder(
-            ILogger logger,
-            IFileSystem fileSystem,
-            StartupOptions startupOptions,
-=======
         public static IImageEncoder getImageEncoder(
             IFileSystem fileSystem,
-            Func<IHttpClient> httpClient,
->>>>>>> 803bf563
             IApplicationPaths appPaths,
             ILocalizationManager localizationManager)
         {
             try
             {
-<<<<<<< HEAD
-                return new SkiaEncoder(logger, appPaths, fileSystem, localizationManager);
-=======
-                return new SkiaEncoder(_loggerFactory, appPaths, httpClient, fileSystem, localizationManager);
->>>>>>> 803bf563
+                return new SkiaEncoder(_loggerFactory, appPaths, fileSystem, localizationManager);
             }
             catch (Exception ex)
             {
