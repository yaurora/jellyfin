using System;
using System.Linq;
using MediaBrowser.Common.Configuration;
using Microsoft.Extensions.DependencyInjection;
using Microsoft.Extensions.Logging;

namespace Jellyfin.Server.Migrations
{
    /// <summary>
    /// The class that knows which migrations to apply and how to apply them.
    /// </summary>
    public sealed class MigrationRunner
    {
        /// <summary>
        /// The list of known migrations, in order of applicability.
        /// </summary>
        private static readonly Type[] _migrationTypes =
        {
<<<<<<< HEAD
            new Routines.DisableTranscodingThrottling(),
            new Routines.CreateUserLoggingConfigFile(),
            new Routines.MigrateActivityLogDb()
=======
            typeof(Routines.DisableTranscodingThrottling),
            typeof(Routines.CreateUserLoggingConfigFile)
>>>>>>> 32c11822
        };

        /// <summary>
        /// Run all needed migrations.
        /// </summary>
        /// <param name="host">CoreAppHost that hosts current version.</param>
        /// <param name="loggerFactory">Factory for making the logger.</param>
        public static void Run(CoreAppHost host, ILoggerFactory loggerFactory)
        {
            var logger = loggerFactory.CreateLogger<MigrationRunner>();
            var migrations = _migrationTypes
                .Select(m => ActivatorUtilities.CreateInstance(host.ServiceProvider, m))
                .OfType<IMigrationRoutine>()
                .ToArray();
            var migrationOptions = ((IConfigurationManager)host.ServerConfigurationManager).GetConfiguration<MigrationOptions>(MigrationsListStore.StoreKey);

            if (!host.ServerConfigurationManager.Configuration.IsStartupWizardCompleted && migrationOptions.Applied.Count == 0)
            {
                // If startup wizard is not finished, this is a fresh install.
                // Don't run any migrations, just mark all of them as applied.
                logger.LogInformation("Marking all known migrations as applied because this is a fresh install");
                migrationOptions.Applied.AddRange(migrations.Select(m => (m.Id, m.Name)));
                host.ServerConfigurationManager.SaveConfiguration(MigrationsListStore.StoreKey, migrationOptions);
                return;
            }

            var appliedMigrationIds = migrationOptions.Applied.Select(m => m.Id).ToHashSet();

            for (var i = 0; i < migrations.Length; i++)
            {
                var migrationRoutine = migrations[i];
                if (appliedMigrationIds.Contains(migrationRoutine.Id))
                {
                    logger.LogDebug("Skipping migration '{Name}' since it is already applied", migrationRoutine.Name);
                    continue;
                }

                logger.LogInformation("Applying migration '{Name}'", migrationRoutine.Name);

                try
                {
                    migrationRoutine.Perform();
                }
                catch (Exception ex)
                {
                    logger.LogError(ex, "Could not apply migration '{Name}'", migrationRoutine.Name);
                    throw;
                }

                // Mark the migration as completed
                logger.LogInformation("Migration '{Name}' applied successfully", migrationRoutine.Name);
                migrationOptions.Applied.Add((migrationRoutine.Id, migrationRoutine.Name));
                host.ServerConfigurationManager.SaveConfiguration(MigrationsListStore.StoreKey, migrationOptions);
                logger.LogDebug("Migration '{Name}' marked as applied in configuration.", migrationRoutine.Name);
            }
        }
    }
}<|MERGE_RESOLUTION|>--- conflicted
+++ resolved
@@ -16,14 +16,9 @@
         /// </summary>
         private static readonly Type[] _migrationTypes =
         {
-<<<<<<< HEAD
-            new Routines.DisableTranscodingThrottling(),
-            new Routines.CreateUserLoggingConfigFile(),
-            new Routines.MigrateActivityLogDb()
-=======
             typeof(Routines.DisableTranscodingThrottling),
-            typeof(Routines.CreateUserLoggingConfigFile)
->>>>>>> 32c11822
+            typeof(Routines.CreateUserLoggingConfigFile),
+            typeof(Routines.MigrateActivityLogDb()
         };
 
         /// <summary>
